import os
import sys
import shutil
import warnings
from abc import ABC, abstractmethod
<<<<<<< HEAD
from platform import system
=======
from dataclasses import dataclass, field
import platform
>>>>>>> d959fa3a

import numpy as np
import scipy.sparse as sp

from cvxpygen.utils import write_file, read_write_file, write_struct_prot, write_struct_def, \
    write_vec_prot, write_vec_def, multiple_replace, cut_from_expr, \
    write_description, type_to_cast, write_mat_def, write_L_def, ones, zeros, write_canonicalize
from cvxpygen.mappings import PrimalVariableInfo, DualVariableInfo, ConstraintInfo, AffineMap, \
    ParameterCanon, WorkspacePointerInfo, UpdatePendingLogic, ParameterUpdateLogic

from cvxpy.reductions.solvers.qp_solvers.osqp_qpif import OSQP
from cvxpy.reductions.solvers.conic_solvers.scs_conif import SCS
from cvxpy.reductions.solvers.conic_solvers.ecos_conif import ECOS
from cvxpy.reductions.solvers.conic_solvers.clarabel_conif import CLARABEL


def get_interface_class(solver_name: str) -> "SolverInterface":
    if platform.system() == 'Windows' and solver_name.upper() == 'CLARABEL':
        raise ValueError(f'Clarabel solver currently unsupported on Windows.')
    mapping = {
        'OSQP': (OSQPInterface, OSQP),
        'SCS': (SCSInterface, SCS),
        'ECOS': (ECOSInterface, ECOS),
        'CLARABEL': (ClarabelInterface, CLARABEL),
    }
    interface = mapping.get(solver_name.upper(), None)
    if interface is None:
        raise ValueError(f'Unsupported solver: {solver_name}.')
    return interface[0], interface[1]


class SolverInterface(ABC):

    def __init__(self, solver_name, n_var, n_eq, n_ineq, indices_obj, indptr_obj, shape_obj,
                 indices_constr, indptr_constr, shape_constr, canon_constants, enable_settings):
        self.solver_name = solver_name
        self.n_var = n_var
        self.n_eq = n_eq
        self.n_ineq = n_ineq
        self.indices_obj = indices_obj
        self.indptr_obj = indptr_obj
        self.shape_obj = shape_obj
        self.indices_constr = indices_constr
        self.indptr_constr = indptr_constr
        self.shape_constr = shape_constr
        self.canon_constants = canon_constants
        self.enable_settings = enable_settings

        self.configure_settings()

    @property
    @abstractmethod
    def canon_p_ids(self):
        pass

    @property
    @abstractmethod
    def canon_p_ids_constr_vec(self):
        pass

    @property
    @abstractmethod
    def stgs_names(self):
        pass

    @property
    @abstractmethod
    def stgs_types(self):
        pass

    @property
    @abstractmethod
    def stgs_defaults(self):
        pass

    @staticmethod
    def ret_prim_func_exists(variable_info: PrimalVariableInfo) -> bool:
        return any(variable_info.sym) or any([s == 1 for s in variable_info.sizes])

    @staticmethod
    def ret_dual_func_exists(dual_variable_info: DualVariableInfo) -> bool:
        return any([s == 1 for s in dual_variable_info.sizes])

    def configure_settings(self) -> None:
        for i, s in enumerate(self.stgs_names):
            if s in self.enable_settings:
                self.stgs_enabled[i] = True
        for s in set(self.enable_settings)-set(self.stgs_names):
            warnings.warn(f'Cannot enable setting {s} for solver {self.solver_name}')

    def get_affine_map(self, p_id, param_prob, constraint_info: ConstraintInfo) -> AffineMap:
        affine_map = AffineMap()

        if p_id == 'P':
            if self.indices_obj is None: # problem is an LP
                return None
            affine_map.mapping = param_prob.reduced_P.reduced_mat
            affine_map.indices = self.indices_obj
            affine_map.shape = (self.n_var, self.n_var)
        elif p_id in ['q', 'c']:
            affine_map.mapping = param_prob.c[:-1]
        elif p_id == 'd':
            affine_map.mapping = param_prob.c[-1]
        elif p_id == 'A':
            affine_map.mapping_rows = constraint_info.mapping_rows_eq[
                constraint_info.mapping_rows_eq < constraint_info.n_data_constr_mat]
            affine_map.shape = (self.n_eq, self.n_var)
        elif p_id == 'G':
            affine_map.mapping_rows = constraint_info.mapping_rows_ineq[
                constraint_info.mapping_rows_ineq < constraint_info.n_data_constr_mat]
            affine_map.shape = (self.n_ineq, self.n_var)
        elif p_id == 'b':
            affine_map.mapping_rows = constraint_info.mapping_rows_eq[
                constraint_info.mapping_rows_eq >= constraint_info.n_data_constr_mat]
            affine_map.shape = (self.n_eq, 1)
        elif p_id == 'h':
            affine_map.mapping_rows = constraint_info.mapping_rows_ineq[
                constraint_info.mapping_rows_ineq >= constraint_info.n_data_constr_mat]
            affine_map.shape = (self.n_ineq, 1)
        else:
            raise ValueError(f'Unknown parameter name: {p_id}.')

        if p_id in ['A', 'b']:
            affine_map.indices = self.indices_constr[affine_map.mapping_rows]
        elif p_id in ['G', 'h']:
            affine_map.indices = self.indices_constr[affine_map.mapping_rows] - self.n_eq

        if p_id in ['A', 'G']:
            affine_map.mapping = param_prob.reduced_A.reduced_mat[affine_map.mapping_rows]
            affine_map.sign = -1

        return affine_map
    
    def augment_vector_parameter(self, p_id, vector_parameter):
        return vector_parameter
    
    def get_problem_data_index(self, reduced_mat):
        if reduced_mat.problem_data_index is None:
            return None, None, None
        else:
            indices, indptr, shape = reduced_mat.problem_data_index
            return indices, indptr, shape

    @property
    def stgs_names_enabled(self):
        return [name for name, enabled in zip(self.stgs_names, self.stgs_enabled) if enabled]

    @property
    def stgs_names_to_type(self):
        return {name: typ for name, typ, enabled in zip(self.stgs_names, self.stgs_types, self.stgs_enabled)
                if enabled}

    @property
    def stgs_names_to_default(self):
        return {name: typ for name, typ, enabled in zip(self.stgs_names, self.stgs_defaults, self.stgs_enabled)
                if enabled}

    @staticmethod
    def check_unsupported_cones(cone_dims: "ConeDims") -> None:
        pass

    @abstractmethod
    def generate_code(self, configuration, code_dir, solver_code_dir, cvxpygen_directory,
                      parameter_canon: ParameterCanon, gradient, prefix) -> None:
        pass

    def declare_workspace(self, f, prefix, parameter_canon) -> None:
        pass

    def define_workspace(self, f, prefix, parameter_canon) -> None:
        pass
    
    def write_gradient_def(f, configuration,
                           variable_info_first, dual_variable_info_first,
                           variable_info_second, dual_variable_info_second,
                           parameter_info, parameter_canon, solver_interface) -> None:
        pass
    
    def write_gradient_prot(f, configuration,
                            variable_info_first, dual_variable_info_first,
                            variable_info_second, dual_variable_info_second,
                            parameter_info, parameter_canon, solver_interface) -> None:
        pass
    
    def write_gradient_workspace_def(f, prefix, parameter_canon) -> None:
        pass


class OSQPInterface(SolverInterface):
    solver_name = 'OSQP'
    solver_type = 'quadratic'
    canon_p_ids = ['P', 'q', 'd', 'A', 'l', 'u']
    canon_p_ids_constr_vec = ['l', 'u']
    supports_gradient = True
    parameter_update_structure = {
        'PA': ParameterUpdateLogic(
            update_pending_logic = UpdatePendingLogic(['P', 'A'], '&&', ['P', 'A']),
            function_call = 'osqp_update_data_mat(&solver, {prefix}Canon_Params.P->x, 0, {prefix}Canon_Params.P->nnz, {prefix}Canon_Params.A->x, 0, {prefix}Canon_Params.A->nnz)',
        ),
        'P': ParameterUpdateLogic(
            update_pending_logic = UpdatePendingLogic(['P']),
            function_call = 'osqp_update_data_mat(&solver, {prefix}Canon_Params.P->x, 0, {prefix}Canon_Params.P->nnz, OSQP_NULL, 0, 0)',
        ),
        'A': ParameterUpdateLogic(
            update_pending_logic = UpdatePendingLogic(['A']),
            function_call = 'osqp_update_data_mat(&solver, OSQP_NULL, 0, 0, {prefix}Canon_Params.A->x, 0, {prefix}Canon_Params.A->nnz)'
        ),
        'qlu': ParameterUpdateLogic(
            update_pending_logic = UpdatePendingLogic(['q', 'l', 'u'], '&&', ['ql', 'qu', 'lu']),
            function_call = 'osqp_update_data_vec(&solver, {prefix}Canon_Params.q, {prefix}Canon_Params.l, {prefix}Canon_Params.u)',
        ),
        'ql': ParameterUpdateLogic(
            update_pending_logic = UpdatePendingLogic(['q', 'l'], '&&', ['q', 'l']),
            function_call = 'osqp_update_data_vec(&solver, {prefix}Canon_Params.q, {prefix}Canon_Params.l, OSQP_NULL)',
        ),
        'qu': ParameterUpdateLogic(
            update_pending_logic = UpdatePendingLogic(['q', 'u'], '&&', ['q', 'u']),
            function_call = 'osqp_update_data_vec(&solver, {prefix}Canon_Params.q, OSQP_NULL, {prefix}Canon_Params.u)',
        ),
        'lu': ParameterUpdateLogic(
            update_pending_logic = UpdatePendingLogic(['l', 'u'], '&&', ['l', 'u']),
            function_call = 'osqp_update_data_vec(&solver, OSQP_NULL, {prefix}Canon_Params.l, {prefix}Canon_Params.u)',
        ),
        'q': ParameterUpdateLogic(
            update_pending_logic = UpdatePendingLogic(['q']),
            function_call = 'osqp_update_data_vec(&solver, {prefix}Canon_Params.q, OSQP_NULL, OSQP_NULL)',
        ),
        'l': ParameterUpdateLogic(
            update_pending_logic = UpdatePendingLogic(['l']),
            function_call = 'osqp_update_data_vec(&solver, OSQP_NULL, {prefix}Canon_Params.l, OSQP_NULL)',
        ),
        'u': ParameterUpdateLogic(
            update_pending_logic = UpdatePendingLogic(['u']),
            function_call = 'osqp_update_data_vec(&solver, OSQP_NULL, OSQP_NULL, {prefix}Canon_Params.u)',
        )
    }
    solve_function_call = 'osqp_solve(&solver)'

    # header and source files
    header_files = ['"osqp.h"', '"workspace.h"']
    cmake_headers = [
        '${CMAKE_CURRENT_SOURCE_DIR}/*.h',
        '${CMAKE_CURRENT_SOURCE_DIR}/inc/public/*.h',
        '${CMAKE_CURRENT_SOURCE_DIR}/inc/private/*.h'
    ]
    cmake_sources = ['${OSQP_SOURCES}',  '${CMAKE_CURRENT_SOURCE_DIR}/workspace.c']

    # preconditioning of problem data happening in-memory
    inmemory_preconditioning = False

    # workspace
    ws_statically_allocated_in_solver_code = True
    ws_ptrs = WorkspacePointerInfo(
        objective_value = 'solver.info->obj_val',
        iterations = 'solver.info->iter',
        status = 'solver.info->status',
        primal_residual = 'solver.info->prim_res',
        dual_residual = 'solver.info->dual_res',
        primal_solution = 'sol_x',
        dual_solution = 'sol_{dual_var_name}'
    )

    # solution vectors statically allocated
    sol_statically_allocated = True

    # solver status as integer vs. string
    status_is_int = False

    # float and integer types
    numeric_types = {'float': 'double', 'int': 'int'}

    # solver settings
    stgs_dynamically_allocated = False
    stgs_requires_extra_struct_type = True
    stgs_direct_write_ptr = 'solver.settings'
    stgs_reset_function = {'name': 'osqp_set_default_settings', 'ptr': 'solver.settings'}
    stgs_names = ['max_iter', 'eps_abs', 'eps_rel', 'eps_prim_inf', 'eps_dual_inf',
                      'scaled_termination', 'check_termination', 'warm_starting',
                      'verbose', 'polishing', 'polish_refine_iter', 'delta']
    stgs_translation = "{'warm_start': 'warm_starting'}"
    stgs_types = ['cpg_int', 'cpg_float', 'cpg_float', 'cpg_float', 'cpg_float',
                      'cpg_int', 'cpg_int', 'cpg_int', 'cpg_int', 'cpg_int', 'cpg_int', 'cpg_float']
    stgs_enabled = [True, True, True, True, True, True, True, True,
                        False, False, False, False]
    stgs_defaults = ['4000', '1e-3', '1e-3', '1e-4', '1e-4',
                         '0', '25', '1',
                         '0', '0', '0', '1e-6']

    # dual variables split into two vectors
    dual_var_split = False
    dual_var_names = ['y']

    # docu
    docu = 'https://osqp.org/docs/codegen/python.html'

    def __init__(self, data, p_prob, enable_settings):
        n_var = data['n_var']
        n_eq = data['n_eq']
        n_ineq = data['n_ineq']

        indices_obj, indptr_obj, shape_obj = self.get_problem_data_index(p_prob.reduced_P)
        indices_constr, indptr_constr, shape_constr = self.get_problem_data_index(p_prob.reduced_A)

        canon_constants = {}

        super().__init__(self.solver_name, n_var, n_eq, n_ineq, indices_obj, indptr_obj, shape_obj,
                         indices_constr, indptr_constr, shape_constr, canon_constants, enable_settings)
        
    
    def write_gradient_def(self, f, configuration,
                           variable_info_first, dual_variable_info_first,
                           variable_info_second, dual_variable_info_second,
                           parameter_info, parameter_canon, solver_interface):
        """
        Write parameter initialization function to file
        """
        
        if configuration.gradient_two_stage:
            prefix = f'gradient_{configuration.prefix}'
        else:
            prefix = configuration.prefix
        
        n = self.n_var
        nl = self.n_eq
        nu = self.n_eq + self.n_ineq
        N = n + nu
        NP = len(parameter_info.flat_usp)

        write_description(f, 'c', 'Function definitions')
        f.write('#include "cpg_gradient.h"\n')
        if configuration.gradient_two_stage:
            f.write('#include "cpg_gradient_workspace.h"\n')
            f.write('#include "cpg_workspace.h"\n')
        f.write('#include "cpg_osqp_grad_workspace.h"\n')
        f.write('#include "cpg_osqp_grad_compute.h"\n')
        f.write('\n')

        f.write('static cpg_int i, j, k;\n\n')
        
        if configuration.gradient_two_stage:
            
            ret_prim_func_needed = solver_interface.ret_prim_func_exists(variable_info_second)
            
            # define sol_x and sol_y to point to the dual solution
            result_prefix = configuration.prefix if not solver_interface.ws_statically_allocated_in_solver_code else ''
            if ret_prim_func_needed:
                write_vec_def(f, np.zeros(n), f'{prefix}sol_x', 'cpg_float')
            else:
                f.write(f'cpg_float* {prefix}sol_x = (cpg_float*) &{result_prefix}{solver_interface.ws_ptrs.primal_solution} + {variable_info_second.name_to_offset["osqp_x"]};\n')
            write_vec_def(f, np.zeros(nu), f'{prefix}sol_y', 'cpg_float')
            
            # retrieve intermediate primal
            if ret_prim_func_needed:
                offset = variable_info_second.name_to_offset['osqp_x']
                x_term = f'{result_prefix}{solver_interface.ws_ptrs.primal_solution}[{offset} + i]'
                f.write(f'\nvoid {prefix}cpg_retrieve_intermediate_primal(){{\n')
                f.write(f'  for(i=0; i<{n}; i++){{\n')
                f.write(f'    {prefix}sol_x[i] = {x_term};\n')
                f.write('  }\n')
                f.write('}\n\n')
            
            # retrieve intermediate dual
            vec_l = dual_variable_info_second.name_to_vec['d0']
            vec_u = dual_variable_info_second.name_to_vec['d1']
            offset_l = dual_variable_info_second.name_to_offset['d0']
            offset_u = dual_variable_info_second.name_to_offset['d1']
            size_l = dual_variable_info_second.name_to_size['d0']
            size_u = dual_variable_info_second.name_to_size['d1']
            l_term = f'{result_prefix}{solver_interface.ws_ptrs.dual_solution.format(dual_var_name=vec_l)}[{offset_l} + i]'
            u_term = f'{result_prefix}{solver_interface.ws_ptrs.dual_solution.format(dual_var_name=vec_u)}[{offset_u} + i]'
            f.write(f'\nvoid {prefix}cpg_retrieve_intermediate_dual(){{\n')
            f.write(f'  for(i=0; i<{size_l}; i++){{\n')
            f.write(f'    {prefix}sol_y[i] = {u_term} - {l_term};\n')
            f.write('  }\n')
            f.write(f'  for(i={size_l}; i<{size_u}; i++){{\n')
            f.write(f'    {prefix}sol_y[i] = {u_term};\n')
            f.write('  }\n')
            f.write('}\n\n')
            
            for p_id, mapping in parameter_canon.p_id_to_mapping.items():
                if parameter_canon.p_id_to_changes[p_id]:
                    f.write(f'void {prefix}cpg_canonicalize_{p_id}(){{\n')
                    s = '->x' if p_id.isupper() else ''
                    write_canonicalize(f, p_id, s, mapping, prefix, configuration.prefix)
                    f.write('}\n\n')
        
        f.write('// Update user-defined variable deltas\n')
        for name, size in variable_info_first.name_to_size.items():
            if size == 1:
                f.write(f'void {configuration.prefix}cpg_update_d{name}(cpg_float val){{\n')
                f.write(f'  {prefix}CPG_OSQP_Grad.dx[{variable_info_first.name_to_offset[name]}] = val;\n')
            else:
                f.write(f'void {configuration.prefix}cpg_update_d{name}(cpg_int idx, cpg_float val){{\n')
                f.write(f'  {prefix}CPG_OSQP_Grad.dx[{variable_info_first.name_to_offset[name]}+idx] = val;\n')
            f.write('}\n')
        
        f.write('\n// End-to-end gradient\n')
        f.write(f'void {configuration.prefix}cpg_gradient(){{\n')
        if configuration.gradient_two_stage:
            for p_id, changes in parameter_canon.p_id_to_changes.items():
                if changes:
                    f.write(f'  if ({prefix}Canon_Outdated_Grad.{p_id}) {{\n')
                    f.write(f'    {prefix}cpg_canonicalize_{p_id}();\n')
                    f.write('  }\n')
        changing_matrices = []
        for p_id, changes in parameter_canon.p_id_to_changes.items():
            if p_id.isupper() and changes:
                changing_matrices.append(p_id)
                f.write(f'  if ({prefix}Canon_Outdated_Grad.{p_id}) {{\n')
                f.write(f'    cpg_{p_id}_to_K((cpg_grad_csc*) {prefix}Canon_Params.{p_id}, {prefix}CPG_OSQP_Grad.K, {prefix}CPG_OSQP_Grad.K_true);\n')
                f.write('  }\n')
        f.write(f'  if ({prefix}CPG_OSQP_Grad.init) {{\n')
        f.write('    cpg_ldl_symbolic();\n')
        f.write('    cpg_ldl_numeric();\n')
        f.write(f'    for (j=0; j<{N-1}; j++){{\n')
        f.write(f'      for (k={prefix}CPG_OSQP_Grad.L->p[j]; k<{prefix}CPG_OSQP_Grad.L->p[j+1]; k++){{\n')
        f.write(f'        i = {prefix}CPG_OSQP_Grad.L->i[k];\n')
        f.write(f'        {prefix}CPG_OSQP_Grad.Lmask[({2*N-3}-j)*j/2+i-1] = 1;\n')
        f.write('      }\n')
        f.write('    }\n')
        f.write(f'    {prefix}CPG_OSQP_Grad.init = 0;\n')
        # If any of {prefix}Canon_Outdated_Grad.{p_id} with p_id in changing_matrices is true, then call cpg_ldl_numeric()
        if len(changing_matrices) > 0:
            f.write('  } else {\n')
            f.write(f'    if ({f" || ".join([f"{prefix}Canon_Outdated_Grad.{p_id}" for p_id in changing_matrices])}) {{\n')
            f.write(f'      cpg_ldl_numeric();\n')
            # set all CPG_OSQP_Grad.a[i] to 1
            f.write(f'      for(i=0; i<{N - n}; i++){{\n')
            f.write(f'        {prefix}CPG_OSQP_Grad.a[i] = 1;\n')
            f.write('      }\n')
            f.write('    }\n')
        f.write('  }\n')
        f.write('  // Canonical gradient\n')
        f.write(f'  cpg_osqp_gradient();\n')
        f.write('  // Un-canonicalize\n')
        f.write(f'  for(j=0; j<{NP}; j++){{\n')
        f.write(f'      {configuration.prefix}cpg_dp[j] = 0.0;\n')
        f.write('  }\n')
        if parameter_canon.p_id_to_changes['q']:
            f.write(f'  for(j=0; j<{n}; j++){{\n')
            f.write(f'      for(k={prefix}canon_q_map.p[j]; k<{prefix}canon_q_map.p[j+1]; k++){{\n')
            f.write(f'          {configuration.prefix}cpg_dp[{prefix}canon_q_map.i[k]] += {prefix}canon_q_map.x[k]*{prefix}CPG_OSQP_Grad.dq[j];\n')
            f.write('      }\n')
            f.write('  }\n')
        if parameter_canon.p_id_to_changes['l']:
            f.write(f'  for(j=0; j<{nl}; j++){{\n')
            f.write(f'      for(k={prefix}canon_l_map.p[j]; k<{prefix}canon_l_map.p[j+1]; k++){{\n')
            f.write(f'          {configuration.prefix}cpg_dp[{prefix}canon_l_map.i[k]] += {prefix}canon_l_map.x[k]*{prefix}CPG_OSQP_Grad.dl[j];\n')
            f.write('      }\n')
            f.write('  }\n')
        if parameter_canon.p_id_to_changes['u']:
            f.write(f'  for(j=0; j<{nu}; j++){{\n')
            f.write(f'      for(k={prefix}canon_u_map.p[j]; k<{prefix}canon_u_map.p[j+1]; k++){{\n')
            f.write(f'          {configuration.prefix}cpg_dp[{prefix}canon_u_map.i[k]] += {prefix}canon_u_map.x[k]*{prefix}CPG_OSQP_Grad.du[j];\n')
            f.write('      }\n')
            f.write('  }\n')
        if parameter_canon.p_id_to_changes['P']:
            f.write(f'  for(j=0; j<{parameter_canon.p["P"].nnz}; j++){{\n')
            f.write(f'      for(k={prefix}canon_P_map.p[j]; k<{prefix}canon_P_map.p[j+1]; k++){{\n')
            f.write(f'          {configuration.prefix}cpg_dp[{prefix}canon_P_map.i[k]] += {prefix}canon_P_map.x[k]*{prefix}CPG_OSQP_Grad.dP->x[j];\n')
            f.write('      }\n')
            f.write('  }\n')
        if parameter_canon.p_id_to_changes['A']:
            f.write(f'  for(j=0; j<{parameter_canon.p["A"].nnz}; j++){{\n')
            f.write(f'      for(k={prefix}canon_A_map.p[j]; k<{prefix}canon_A_map.p[j+1]; k++){{\n')
            f.write(f'          {configuration.prefix}cpg_dp[{prefix}canon_A_map.i[k]] += {prefix}canon_A_map.x[k]*{prefix}CPG_OSQP_Grad.dA->x[j];\n')
            f.write('      }\n')
            f.write('  }\n')
        f.write('  // Reset dx\n')
        f.write(f'  for(i=0; i<{n}; i++){{\n')
        f.write(f'      {prefix}CPG_OSQP_Grad.dx[i] = 0.0;\n')
        f.write('  }\n')
        f.write('  // Reset flags for outdated canonical parameters\n')
        for p_id, changes in parameter_canon.p_id_to_changes.items():
            if changes:
                f.write(f'  {prefix}Canon_Outdated_Grad.{p_id} = 0;\n')
        f.write('}\n\n')
            
            
    def write_gradient_prot(self, f, configuration,
                            variable_info_first, dual_variable_info_first,
                            variable_info_second, dual_variable_info_second,
                            parameter_info, parameter_canon, solver_interface):
        """
        Write function declarations to file
        """
        
        if configuration.gradient_two_stage:
            prefix = f'gradient_{configuration.prefix}'
        else:
            prefix = configuration.prefix

        write_description(f, 'c', 'Function declarations')
        f.write('#include "cpg_workspace.h"\n')
        #f.write('#include "osqp_api_types.h"\n')
        
        if configuration.gradient_two_stage:
            ret_prim_func_needed = solver_interface.ret_prim_func_exists(variable_info_second)
            if ret_prim_func_needed:
                f.write(f'\nextern void {prefix}cpg_retrieve_intermediate_primal();\n')
            f.write(f'\nextern void {prefix}cpg_retrieve_intermediate_dual();\n')
            if ret_prim_func_needed:
                write_vec_prot(f, np.zeros(self.n_var), f'{prefix}sol_x', 'cpg_float')
            else:
                f.write(f'\nextern cpg_float* {prefix}sol_x;\n')
            write_vec_prot(f, np.zeros(self.n_eq + self.n_ineq), f'{prefix}sol_y', 'cpg_float')
        
        f.write('\n// Un-retrieve\n')
        for name, size in variable_info_first.name_to_size.items():
            if size == 1:
                f.write(f'extern void {configuration.prefix}cpg_update_d{name}(cpg_float val);\n')
            else:
                f.write(f'extern void {configuration.prefix}cpg_update_d{name}(cpg_int idx, cpg_float val);\n')
        
        f.write('\n// End-to-end gradient\n')
        f.write(f'extern void {configuration.prefix}cpg_gradient();\n')
        
        
    def write_gradient_workspace_def(self, f, prefix, parameter_canon):
        """
        Write canonical gradient workspace to file
        """
        
        n = parameter_canon.p['P'].shape[0]
        N = n + parameter_canon.p['A'].shape[0]
        
        K = sp.bmat([
            [parameter_canon.p['P'] + 1e-6 * sp.eye(n), parameter_canon.p['A'].T],
            [None, - 1e-6 * sp.eye(N-n)]
        ], format='csc')
        
        K_true = sp.bmat([
            [parameter_canon.p['P'], parameter_canon.p['A'].T],
            [parameter_canon.p['A'], None]
        ], format='csr')
        
        write_description(f, 'c', 'Static workspace allocation for canonical gradient computation')
        f.write('#include "cpg_osqp_grad_workspace.h"\n\n')
        
        workspace = [
            ('a',       'int',      ones(N-n, dtype=int)),
            ('etree',   'int',      zeros(N, dtype=int)),
            ('Lnz',     'int',      zeros(N, dtype=int)),
            ('iwork',   'int',      zeros(3*N, dtype=int)),
            ('bwork',   'int',      zeros(N, dtype=int)),
            ('fwork',   'float',    zeros(N)),
            ('L',       'csc_L',    N),
            ('Lmask',   'int',      zeros((N-1)*N//2, dtype=int)),
            ('D',       'float',    ones(N)),
            ('Dinv',    'float',    ones(N)),
            ('K',       'csc',      K),
            ('K_true',  'csc',      K_true),
            ('rhs',     'float',    zeros(N)),
            ('delta',   'float',    zeros(N)),
            ('c',       'float',    zeros(N)),
            ('w',       'float',    zeros(N)),
            ('wi',      'int',      np.arange(N)),
            ('l',       'float',    zeros(N)),
            ('li',      'int',      np.arange(N)),
            ('lx',      'float',    zeros(N)),
            ('dx',      'float',    zeros(n)),
            ('r',       'float',    zeros(N)),
            ('dq',      'float',    zeros(n)),
            ('dl',      'float',    zeros(N-n)),
            ('du',      'float',    zeros(N-n)),
            ('dP',      'csc',      0*parameter_canon.p['P']),
            ('dA',      'csc',      0*parameter_canon.p['A'])
        ]
        
        for name, typ, value in workspace:
            if typ == 'csc':
                write_mat_def(f, value, f'{prefix}cpg_osqp_grad_{name}', qualifier='grad')
            elif typ == 'csc_L':
                write_L_def(f, value, f'{prefix}cpg_osqp_grad_{name}', qualifier='grad')
            else:
                write_vec_def(f, value, f'{prefix}cpg_osqp_grad_{name}', 'cpg_' + typ, qualifier='grad')
                    
        OSQP_Grad_fiels = ['init'] + [w[0] for w in workspace]
        OSQP_Grad_casts = [''] + [f'{type_to_cast(w[1], qualifier="grad")}&' for w in workspace]
        OSQP_Grad_values = ['1'] + [f'{prefix}cpg_osqp_grad_{v}' for v in OSQP_Grad_fiels[1:]]
        write_struct_def(f, OSQP_Grad_fiels, OSQP_Grad_casts, OSQP_Grad_values, f'{prefix}CPG_OSQP_Grad', 'CPG_OSQP_Grad_t')
            
            
    def generate_solver_code(self, solver_code_dir, parameter_canon):
        import osqp

        # OSQP codegen
        osqp_obj = osqp.OSQP()
        osqp_obj.setup(P=parameter_canon.p['P'], q=parameter_canon.p['q'],
                    A=parameter_canon.p['A'], l=parameter_canon.p['l'],
                    u=parameter_canon.p['u'])

        osqp_obj.codegen(solver_code_dir, parameters='matrices', force_rewrite=True)
            
    
    def generate_gradient_code(self, code_dir, cvxpygen_directory, parameter_canon, prefix, two_stage):
        shutil.copy(os.path.join(cvxpygen_directory, 'template', 'grad', 'cpg_osqp_grad_compute.c'),
                    os.path.join(code_dir, 'c', 'src'))
        replacements = [
            ('$n$', str(self.n_var)),
            ('$N$', str(self.n_var + self.n_eq + self.n_ineq)),
            ('$workspace$', f'{prefix}CPG_OSQP_Grad')
        ]
        if two_stage:
            replacements.extend([
                ('#include "qdldl.h', '#include "cpg_gradient.h"\n#include "qdldl.h'),
                ('sol_x', f'{prefix}sol_x'),
                ('sol_y', f'{prefix}sol_y')
            ])
        read_write_file(os.path.join(code_dir, 'c', 'src', 'cpg_osqp_grad_compute.c'),
                        lambda x: multiple_replace(x, replacements))
        for f in ['cpg_osqp_grad_compute.h', 'cpg_osqp_grad_workspace.h']:
            shutil.copy(os.path.join(cvxpygen_directory, 'template', 'grad', f),
                        os.path.join(code_dir, 'c', 'include'))
        read_write_file(os.path.join(code_dir, 'c', 'include', 'cpg_osqp_grad_workspace.h'),
                        lambda x: x.replace('$workspace$', f'{prefix}CPG_OSQP_Grad'))
        write_file(os.path.join(code_dir, 'c', 'src', 'cpg_osqp_grad_workspace.c'), 'w', 
                    self.write_gradient_workspace_def, 
                    prefix, parameter_canon)


    def generate_code(self, configuration, code_dir, solver_code_dir, cvxpygen_directory,
                  parameter_canon: ParameterCanon, gradient, prefix) -> None:
        
        self.generate_solver_code(solver_code_dir, parameter_canon)

        # copy / generate source files
        if gradient:
            self.generate_gradient_code(code_dir, cvxpygen_directory, parameter_canon, prefix, configuration.gradient_two_stage)
            
        # copy license files
        shutil.copyfile(os.path.join(cvxpygen_directory, 'solvers', 'osqp-python', 'LICENSE'),
                        os.path.join(solver_code_dir, 'LICENSE'))
        shutil.copy(os.path.join(cvxpygen_directory, 'template', 'LICENSE'), code_dir)

        # adjust workspace.h
        read_write_file(os.path.join(solver_code_dir, 'workspace.h'),
                        lambda x: x.replace('extern OSQPSolver solver;',
                                            'extern OSQPSolver solver;\n'
                                            + f'  extern OSQPFloat sol_x[{self.n_var}];\n'
                                            + f'  extern OSQPFloat sol_y[{self.n_eq + self.n_ineq}];'))

        # modify CMakeLists.txt
        read_write_file(os.path.join(solver_code_dir, 'CMakeLists.txt'),
                        lambda x: cut_from_expr(x, 'add_library').replace('src', '${CMAKE_CURRENT_SOURCE_DIR}/src'))
        
        main_folder = os.path.split(solver_code_dir)[-1]
        
        # adjust top-level CMakeLists.txt
        sdir = f'${{CMAKE_CURRENT_SOURCE_DIR}}/{main_folder}'
        indent = ' ' * 6
        read_write_file(os.path.join(code_dir, 'c', 'CMakeLists.txt'),
                        lambda x: x.replace('${CMAKE_CURRENT_SOURCE_DIR}/solver_code/include',
                                            '${CMAKE_CURRENT_SOURCE_DIR}/solver_code/include\n'
                                            + indent + sdir + '\n'
                                            + indent + sdir + '/inc/public\n'
                                            + indent + sdir + '/inc/private'))
        
        # adjust setup.py
        indent = ' ' * 30
        read_write_file(os.path.join(code_dir, 'setup.py'),
                        lambda x: x.replace("os.path.join('cpp', 'include'),",
                                            "os.path.join('cpp', 'include'),\n" +
                                            indent + f"os.path.join('c', '{main_folder}'),\n" +
                                            indent + f"os.path.join('c', '{main_folder}', 'inc', 'public'),\n" + 
                                            indent + f"os.path.join('c', '{main_folder}', 'inc', 'private'),"))

        # modify for extra settings
        if 'verbose' in self.enable_settings:
            read_write_file(os.path.join(code_dir, 'c', 'CMakeLists.txt'),
                    lambda x: x.replace('project (cvxpygen)', 'project (cvxpygen)\nadd_definitions(-DOSQP_ENABLE_PRINTING)'))


    def get_affine_map(self, p_id, param_prob, constraint_info: ConstraintInfo) -> AffineMap:
        affine_map = AffineMap()

        if p_id == 'P':
            if self.indices_obj is None: # problem is an LP
                return None
            affine_map.mapping = param_prob.reduced_P.reduced_mat
            affine_map.indices = self.indices_obj
            affine_map.shape = (self.n_var, self.n_var)
        elif p_id == 'q':
            affine_map.mapping = param_prob.q[:-1]
        elif p_id == 'd':
            affine_map.mapping = param_prob.q[-1]
        elif p_id == 'A':
            affine_map.mapping = param_prob.reduced_A.reduced_mat[
                                 :constraint_info.n_data_constr_mat]
            affine_map.indices = self.indices_constr[:constraint_info.n_data_constr_mat]
            affine_map.mapping[affine_map.indices >= self.n_eq] *= -1
            affine_map.shape = (self.n_eq + self.n_ineq, self.n_var)
        elif p_id == 'l':
            mapping_rows_eq = np.nonzero(self.indices_constr < self.n_eq)[0]
            affine_map.mapping_rows = mapping_rows_eq[
                mapping_rows_eq >= constraint_info.n_data_constr_mat]  # mapping to the finite part of l
            affine_map.sign = -1
            affine_map.indices = self.indices_constr[affine_map.mapping_rows]
            affine_map.shape = (self.n_eq, 1)
        elif p_id == 'u':
            affine_map.mapping_rows = np.arange(constraint_info.n_data_constr_mat,
                                                constraint_info.n_data_constr)
            affine_map.sign = np.vstack((-np.ones((self.n_eq, 1)), np.ones((self.n_ineq, 1))))
            affine_map.indices = self.indices_constr[affine_map.mapping_rows]
            affine_map.shape = (self.n_eq + self.n_ineq, 1)
        else:
            raise ValueError(f'Unknown OSQP parameter name {p_id}.')

        return affine_map
    
    def augment_vector_parameter(self, p_id, vector_parameter):
        if p_id == 'l':
            return np.concatenate((vector_parameter, -np.inf * np.ones(self.n_ineq)), axis=0)
        else:
            return vector_parameter


class SCSInterface(SolverInterface):
    solver_name = 'SCS'
    solver_type = 'conic'
    canon_p_ids = ['P', 'c', 'd', 'A', 'b']
    canon_p_ids_constr_vec = ['b']
    supports_gradient = False
    parameter_update_structure = {
        'init': ParameterUpdateLogic(
            update_pending_logic = UpdatePendingLogic([], extra_condition = '!{prefix}Scs_Work', functions_if_false = ['PA']),
            function_call = '{prefix}Scs_Work = scs_init(&{prefix}Scs_D, &{prefix}Scs_K, &{prefix}Canon_Settings)',
        ),
        'PA': ParameterUpdateLogic(
            update_pending_logic = UpdatePendingLogic(['P', 'A'], '||', functions_if_false = ['bc']),
            function_call = '{prefix}Scs_Work = scs_init(&{prefix}Scs_D, &{prefix}Scs_K, &{prefix}Canon_Settings)',
        ),
        'bc': ParameterUpdateLogic(
            update_pending_logic = UpdatePendingLogic(['b', 'c'], '&&', ['b', 'c']),
            function_call = 'scs_update({prefix}Scs_Work, {prefix}Canon_Params.b, {prefix}Canon_Params.c)'
        ),
        'b': ParameterUpdateLogic(
            update_pending_logic = UpdatePendingLogic(['b']),
            function_call = 'scs_update({prefix}Scs_Work, {prefix}Canon_Params.b, SCS_NULL)'
        ),
        'c': ParameterUpdateLogic(
            update_pending_logic = UpdatePendingLogic(['c']),
            function_call = 'scs_update({prefix}Scs_Work, SCS_NULL, {prefix}Canon_Params.c)'
        )
    }
    solve_function_call = 'scs_solve({prefix}Scs_Work, &{prefix}Scs_Sol, &{prefix}Scs_Info, ({prefix}Scs_Work && {prefix}Canon_Settings.warm_start))'

    # header files
    header_files = ['"scs.h"']
    cmake_headers = [
        '${${PROJECT_NAME}_HDR}',
        '${DIRSRC}/private.h',
        '${${PROJECT_NAME}_LDL_EXTERNAL_HDR}',
        '${${PROJECT_NAME}_AMD_EXTERNAL_HDR}',
        ]
    cmake_sources = [
        '${${PROJECT_NAME}_SRC}',
        '${DIRSRC}/private.c',
        '${EXTERNAL}/qdldl/qdldl.c',
        '${${PROJECT_NAME}_AMD_EXTERNAL_SRC}'
        ]

    # preconditioning of problem data happening in-memory
    inmemory_preconditioning = False

    # workspace
    ws_statically_allocated_in_solver_code = False
    ws_ptrs = WorkspacePointerInfo(
        objective_value = 'Scs_Info.pobj',
        iterations = 'Scs_Info.iter',
        status = 'Scs_Info.status',
        primal_residual = 'Scs_Info.res_pri',
        dual_residual = 'Scs_Info.res_dual',
        primal_solution = 'scs_x',
        dual_solution = 'scs_{dual_var_name}'
    )

    # solution vectors statically allocated
    sol_statically_allocated = True

    # solver status as integer vs. string
    status_is_int = False

    # float and integer types
    numeric_types = {'float': 'scs_float', 'int': 'scs_int'}

    # solver settings
    stgs_dynamically_allocated = False
    stgs_requires_extra_struct_type = False
    stgs_direct_write_ptr = None
    stgs_reset_function = {'name': 'scs_set_default_settings', 'ptr': None} # set 'ptr' to None if stgs not statically allocated in solver code
    stgs_names = ['normalize', 'scale', 'adaptive_scale', 'rho_x', 'max_iters', 'eps_abs',
                      'eps_rel',
                      'eps_infeas', 'alpha', 'time_limit_secs', 'verbose', 'warm_start',
                      'acceleration_lookback',
                      'acceleration_interval', 'write_data_filename', 'log_csv_filename']
    stgs_translation = "{'max_iters': 'maxit'}"
    stgs_types = ['cpg_int', 'cpg_float', 'cpg_int', 'cpg_float', 'cpg_int', 'cpg_float', 'cpg_float',
                      'cpg_float', 'cpg_float',
                      'cpg_float', 'cpg_int', 'cpg_int', 'cpg_int', 'cpg_int', 'const char*', 'const char*']
    stgs_enabled = [True, True, True, True, True, True, True, True, True, True, True, True,
                        True, True, True, True]
    stgs_defaults = ['1', '0.1', '1', '1e-6', '1e5', '1e-4', '1e-4', '1e-7', '1.5', '0', '0',
                         '0', '0', '1',
                         'SCS_NULL', 'SCS_NULL']
    
    # dual variables split into two vectors
    dual_var_split = False
    dual_var_names = ['y']

    # docu
    docu = 'https://www.cvxgrp.org/scs/api/c.html'

    def __init__(self, data, p_prob, enable_settings):
        n_var = p_prob.x.size
        n_eq = data['A'].shape[0]
        n_ineq = 0

        indices_obj, indptr_obj, shape_obj = self.get_problem_data_index(p_prob.reduced_P)
        indices_constr, indptr_constr, shape_constr = self.get_problem_data_index(p_prob.reduced_A)

        canon_constants = {'n': n_var, 'm': n_eq, 'z': p_prob.cone_dims.zero,
                           'l': p_prob.cone_dims.nonneg,
                           'q': np.array(p_prob.cone_dims.soc),
                           'qsize': len(p_prob.cone_dims.soc)}

        super().__init__(self.solver_name, n_var, n_eq, n_ineq, indices_obj, indptr_obj, shape_obj,
                         indices_constr, indptr_constr, shape_constr, canon_constants, enable_settings)

    @staticmethod
    def check_unsupported_cones(cone_dims: "ConeDims") -> None:
        if cone_dims.exp > 0 or len(cone_dims.psd) > 0 or len(cone_dims.p3d) > 0:
            raise ValueError(
                'Code generation with SCS and exponential, positive semidefinite, or power cones '
                'is not supported yet.')

    def generate_code(self, configuration, code_dir, solver_code_dir, cvxpygen_directory,
                  parameter_canon: ParameterCanon, gradient, prefix) -> None:

        # copy sources
        if os.path.isdir(solver_code_dir):
            shutil.rmtree(solver_code_dir)
        os.mkdir(solver_code_dir)
        dirs_to_copy = ['src', 'include', 'linsys', 'cmake']
        for dtc in dirs_to_copy:
            shutil.copytree(os.path.join(cvxpygen_directory, 'solvers', 'scs', dtc),
                            os.path.join(solver_code_dir, dtc))
        files_to_copy = ['scs.mk', 'CMakeLists.txt', 'LICENSE.txt']
        for fl in files_to_copy:
            shutil.copyfile(os.path.join(cvxpygen_directory, 'solvers', 'scs', fl),
                            os.path.join(solver_code_dir, fl))
        shutil.copy(os.path.join(cvxpygen_directory, 'template', 'LICENSE'), code_dir)

        # disable BLAS and LAPACK
        read_write_file(os.path.join(code_dir, 'c', 'solver_code', 'scs.mk'),
                        lambda x: x.replace('USE_LAPACK = 1', 'USE_LAPACK = 0'))

        # modify CMakeLists.txt
        cmake_replacements = [
            (' include/', ' ${CMAKE_CURRENT_SOURCE_DIR}/include/'),
            (' src/', ' ${CMAKE_CURRENT_SOURCE_DIR}/src/'),
            (' ${LINSYS}/', ' ${CMAKE_CURRENT_SOURCE_DIR}/${LINSYS}/')
        ]
        read_write_file(os.path.join(solver_code_dir, 'CMakeLists.txt'),
                        lambda x: multiple_replace(x, cmake_replacements))

        # adjust top-level CMakeLists.txt
        sdir = '${CMAKE_CURRENT_SOURCE_DIR}/solver_code/'
        indent = ' ' * 6
        read_write_file(os.path.join(code_dir, 'c', 'CMakeLists.txt'),
                        lambda x: x.replace(sdir + 'include',
                                            sdir + 'include\n' + indent + sdir + 'linsys'))

        # adjust setup.py
        indent = ' ' * 30
        read_write_file(os.path.join(code_dir, 'setup.py'),
                        lambda x: x.replace("os.path.join('c', 'solver_code', 'include'),",
                                            "os.path.join('c', 'solver_code', 'include'),\n" +
                                            indent + "os.path.join('c', 'solver_code', 'linsys'),"))


    def declare_workspace(self, f, prefix, parameter_canon) -> None:
        matrices = ['P', 'A'] if parameter_canon.quad_obj else ['A']
        for m in matrices:
            f.write(f'\n// SCS matrix {m}\n')
            write_struct_prot(f, f'{prefix}scs_{m}', 'ScsMatrix')
        f.write(f'\n// Struct containing SCS data\n')
        write_struct_prot(f, f'{prefix}Scs_D', 'ScsData')
        if self.canon_constants['qsize'] > 0:
            f.write(f'\n// SCS array of SOC dimensions\n')
            write_vec_prot(f, self.canon_constants['q'], f'{prefix}scs_q', 'cpg_int')
        f.write(f'\n// Struct containing SCS cone data\n')
        write_struct_prot(f, f'{prefix}Scs_K', 'ScsCone')
        f.write(f'\n// Struct containing SCS settings\n')
        write_struct_prot(f, f'{prefix}Canon_Settings', 'ScsSettings')
        f.write(f'\n// SCS solution\n')
        write_vec_prot(f, np.zeros(self.canon_constants['n']), f'{prefix}scs_x', 'cpg_float')
        write_vec_prot(f, np.zeros(self.canon_constants['m']), f'{prefix}scs_y', 'cpg_float')
        write_vec_prot(f, np.zeros(self.canon_constants['m']), f'{prefix}scs_s', 'cpg_float')
        f.write(f'\n// Struct containing SCS solution\n')
        write_struct_prot(f, f'{prefix}Scs_Sol', 'ScsSolution')
        f.write(f'\n// Struct containing SCS information\n')
        write_struct_prot(f, f'{prefix}Scs_Info', 'ScsInfo')
        f.write(f'\n// Pointer to struct containing SCS workspace\n')
        write_struct_prot(f, f'{prefix}Scs_Work', 'ScsWork*')


    def define_workspace(self, f, prefix, parameter_canon) -> None:
        matrices = ['P', 'A'] if parameter_canon.quad_obj else ['A']
        scs_PA_fields = ['x', 'i', 'p', 'm', 'n']
        scs_PA_casts = ['(cpg_float *) ', '(cpg_int *) ', '(cpg_int *) ', '', '']
        for m in matrices:
            f.write(f'\n// SCS matrix {m}\n')
            scs_PA_values = [f'&{prefix}canon_{m}_x', f'&{prefix}canon_{m}_i',
                            f'&{prefix}canon_{m}_p', str(self.canon_constants[('n' if m == 'P' else 'm')]),
                            str(self.canon_constants['n'])]
            write_struct_def(f, scs_PA_fields, scs_PA_casts, scs_PA_values, f'{prefix}Scs_{m}', 'ScsMatrix')

        f.write(f'\n// Struct containing SCS data\n')
        scs_d_fields = ['m', 'n', 'A', 'P', 'b', 'c']
        scs_d_casts = ['', '', '', '', '(cpg_float *) ', '(cpg_float *) ']
        scs_d_values = [str(self.canon_constants['m']), str(self.canon_constants['n']),
                        f'&{prefix}Scs_A', (f'&{prefix}Scs_P' if parameter_canon.quad_obj else 'SCS_NULL'),
                        f'&{prefix}canon_b', f'&{prefix}canon_c']
        write_struct_def(f, scs_d_fields, scs_d_casts, scs_d_values, f'{prefix}Scs_D', 'ScsData')

        if self.canon_constants['qsize'] > 0:
            f.write(f'\n// SCS array of SOC dimensions\n')
            write_vec_def(f, self.canon_constants['q'], f'{prefix}scs_q', 'cpg_int')
            k_field_q_str = f'&{prefix}scs_q'
        else:
            k_field_q_str = 'SCS_NULL'

        f.write(f'\n// Struct containing SCS cone data\n')
        scs_k_fields = ['z', 'l', 'bu', 'bl', 'bsize', 'q', 'qsize', 's', 'ssize', 'ep', 'ed', 'p', 'psize']
        scs_k_casts = ['', '', '(cpg_float *) ', '(cpg_float *) ', '', '(cpg_int *) ', '', '(cpg_int *) ', '', '', '',
                    '(cpg_float *) ', '']
        scs_k_values = [str(self.canon_constants['z']), str(self.canon_constants['l']), 'SCS_NULL', 'SCS_NULL', '0',
                        k_field_q_str, str(self.canon_constants['qsize']), 'SCS_NULL', '0', '0', '0', 'SCS_NULL', '0']
        write_struct_def(f, scs_k_fields, scs_k_casts, scs_k_values, f'{prefix}Scs_K', 'ScsCone')

        f.write(f'\n// Struct containing SCS settings\n')
        scs_stgs_fields = list(self.stgs_names_to_default.keys())
        scs_stgs_casts = [''] * len(scs_stgs_fields)
        scs_stgs_values = list(self.stgs_names_to_default.values())
        write_struct_def(f, scs_stgs_fields, scs_stgs_casts, scs_stgs_values, f'{prefix}Canon_Settings', 'ScsSettings')

        f.write(f'\n// SCS solution\n')
        write_vec_def(f, np.zeros(self.canon_constants['n']), f'{prefix}scs_x', 'cpg_float')
        write_vec_def(f, np.zeros(self.canon_constants['m']), f'{prefix}scs_y', 'cpg_float')
        write_vec_def(f, np.zeros(self.canon_constants['m']), f'{prefix}scs_s', 'cpg_float')

        f.write(f'\n// Struct containing SCS solution\n')
        scs_sol_fields = ['x', 'y', 's']
        scs_sol_casts = ['(cpg_float *) ', '(cpg_float *) ', '(cpg_float *) ']
        scs_sol_values = [f'&{prefix}scs_x', f'&{prefix}scs_y', f'&{prefix}scs_s']
        write_struct_def(f, scs_sol_fields, scs_sol_casts, scs_sol_values, f'{prefix}Scs_Sol', 'ScsSolution')

        f.write(f'\n// Struct containing SCS information\n')
        scs_info_fields = ['iter', 'status', 'status_val', 'scale_updates', 'pobj', 'dobj', 'res_pri', 'res_dual',
                        'gap', 'res_infeas', 'res_unbdd_a', 'res_unbdd_p', 'comp_slack', 'setup_time', 'solve_time',
                        'scale', 'rejected_accel_steps', 'accepted_accel_steps', 'lin_sys_time', 'cone_time',
                        'accel_time']
        scs_info_casts = [''] * len(scs_info_fields)
        scs_info_values = ['0', '"unknown"', '0', '0', '0', '0', '99', '99', '99', '99', '99', '99', '99', '0', '0',
                        '1', '0', '0', '0', '0', '0']
        write_struct_def(f, scs_info_fields, scs_info_casts, scs_info_values, f'{prefix}Scs_Info', 'ScsInfo')

        f.write(f'\n// Pointer to struct containing SCS workspace\n')
        f.write(f'ScsWork* {prefix}Scs_Work = 0;\n')


class ECOSInterface(SolverInterface):
    solver_name = 'ECOS'
    solver_type = 'conic'
    canon_p_ids = ['c', 'd', 'A', 'b', 'G', 'h']
    canon_p_ids_constr_vec = ['b', 'h']
    supports_gradient = False
    solve_function_call = '{prefix}ecos_flag = ECOS_solve({prefix}ecos_workspace)'

    # header files
    header_files = ['"ecos.h"']
    cmake_headers = ['${ecos_headers}']
    cmake_sources = ['${ecos_sources}']

    # preconditioning of problem data happening in-memory
    inmemory_preconditioning = True

    # workspace
    ws_statically_allocated_in_solver_code = False
    ws_ptrs = WorkspacePointerInfo(
        objective_value = 'ecos_workspace->info->pcost',
        iterations = 'ecos_workspace->info->iter',
        status = 'ecos_flag',
        primal_residual = 'ecos_workspace->info->pres',
        dual_residual = 'ecos_workspace->info->dres',
        primal_solution = 'ecos_workspace->x',
        dual_solution = 'ecos_workspace->{dual_var_name}',
        settings = 'ecos_workspace->stgs->{setting_name}'
    )

    # solution vectors statically allocated
    sol_statically_allocated = False

    # solver status as integer vs. string
    status_is_int = True

    # float and integer types
    numeric_types = {'float': 'double', 'int': 'int'}

    # solver settings
    stgs_dynamically_allocated = True
    stgs_requires_extra_struct_type = True
    stgs_direct_write_ptr = None
    stgs_reset_function = None
    stgs_names = ['feastol', 'abstol', 'reltol', 'feastol_inacc', 'abstol_inacc',
                      'reltol_inacc', 'maxit']
    stgs_translation = "{}"
    stgs_types = ['cpg_float', 'cpg_float', 'cpg_float', 'cpg_float', 'cpg_float', 'cpg_float', 'cpg_int']
    stgs_enabled = [True, True, True, True, True, True, True]
    stgs_defaults = ['1e-8', '1e-8', '1e-8', '1e-4', '5e-5', '5e-5', '100']

    # dual variables split into y and z vectors
    dual_var_split = True
    dual_var_names = ['y', 'z']

    # docu
    docu = 'https://github.com/embotech/ecos/wiki/Usage-from-C'

    def __init__(self, data, p_prob, enable_settings):
        n_var = p_prob.x.size
        n_eq = p_prob.cone_dims.zero
        n_ineq = data['G'].shape[0]

        indices_obj, indptr_obj, shape_obj = self.get_problem_data_index(p_prob.reduced_P)
        indices_constr, indptr_constr, shape_constr = self.get_problem_data_index(p_prob.reduced_A)

        canon_constants = {'n': n_var, 'm': n_ineq, 'p': n_eq,
                           'l': p_prob.cone_dims.nonneg,
                           'n_cones': len(p_prob.cone_dims.soc),
                           'q': np.array(p_prob.cone_dims.soc),
                           'e': p_prob.cone_dims.exp}

        self.parameter_update_structure = {
            'init': ParameterUpdateLogic(
                update_pending_logic=UpdatePendingLogic([], extra_condition='!{prefix}ecos_workspace', functions_if_false=['AbcGh']),
                function_call=f'{{prefix}}cpg_copy_all();\n'
                            f'    {{prefix}}ecos_workspace = ECOS_setup({canon_constants["n"]}, {canon_constants["m"]}, {canon_constants["p"]}, {canon_constants["l"]}, {canon_constants["n_cones"]}'
                            f', {"0" if canon_constants["n_cones"] == 0 else "(int *) &{prefix}ecos_q"}, {canon_constants["e"]}'
                            f', {{prefix}}Canon_Params_conditioning.G->x, {{prefix}}Canon_Params_conditioning.G->p, {{prefix}}Canon_Params_conditioning.G->i'
                            f', {"0" if canon_constants["p"] == 0 else "{prefix}Canon_Params_conditioning.A->x"}'
                            f', {"0" if canon_constants["p"] == 0 else "{prefix}Canon_Params_conditioning.A->p"}'
                            f', {"0" if canon_constants["p"] == 0 else "{prefix}Canon_Params_conditioning.A->i"}'
                            f', {{prefix}}Canon_Params_conditioning.c, {{prefix}}Canon_Params_conditioning.h'
                            f', {"0" if canon_constants["p"] == 0 else "{prefix}Canon_Params_conditioning.b"})'
            ),
            'AbcGh': ParameterUpdateLogic(
                update_pending_logic=UpdatePendingLogic(['A', 'b', 'G'], '||', ['c', 'h']),
                function_call=f'{{prefix}}cpg_copy_all();\n'
                            f'      ECOS_updateData({{prefix}}ecos_workspace, {{prefix}}Canon_Params_conditioning.G->x, {"0" if canon_constants["p"] == 0 else "{prefix}Canon_Params_conditioning.A->x"}'
                            f', {{prefix}}Canon_Params_conditioning.c, {{prefix}}Canon_Params_conditioning.h, {"0" if canon_constants["p"] == 0 else "{prefix}Canon_Params_conditioning.b"})'
            ),
            'c': ParameterUpdateLogic(
                update_pending_logic=UpdatePendingLogic(['c']),
                function_call=f'{{prefix}}cpg_copy_c();\n'
                            f'        for (i=0; i<{canon_constants["n"]}; i++) {{{{ ecos_updateDataEntry_c({{prefix}}ecos_workspace, i, {{prefix}}Canon_Params_conditioning.c[i]); }}}}'
            ),
            'h': ParameterUpdateLogic(
                update_pending_logic=UpdatePendingLogic(['h']),
                function_call=f'{{prefix}}cpg_copy_h();\n'
                            f'        for (i=0; i<{canon_constants["m"]}; i++) {{{{ ecos_updateDataEntry_h({{prefix}}ecos_workspace, i, {{prefix}}Canon_Params_conditioning.h[i]); }}}}'
            )
        }

        super().__init__(self.solver_name, n_var, n_eq, n_ineq, indices_obj, indptr_obj, shape_obj,
                         indices_constr, indptr_constr, shape_constr, canon_constants, enable_settings)

    @staticmethod
    def check_unsupported_cones(cone_dims: "ConeDims") -> None:
        if cone_dims.exp > 0:
            raise ValueError(
                'Code generation with ECOS and exponential cones is not supported yet.')

    @staticmethod
    def ret_prim_func_exists(variable_info: PrimalVariableInfo) -> bool:
        return True

    @staticmethod
    def ret_dual_func_exists(dual_variable_info: DualVariableInfo) -> bool:
        return True

    def generate_code(self, configuration, code_dir, solver_code_dir, cvxpygen_directory,
                  parameter_canon: ParameterCanon, gradient, prefix) -> None:

        # copy sources
        if os.path.isdir(solver_code_dir):
            shutil.rmtree(solver_code_dir)
        os.mkdir(solver_code_dir)
        dirs_to_copy = ['src', 'include', 'external', 'ecos_bb']
        for dtc in dirs_to_copy:
            shutil.copytree(os.path.join(cvxpygen_directory, 'solvers', 'ecos', dtc),
                            os.path.join(solver_code_dir, dtc))
        
        files_to_copy = ['CMakeLists.txt', 'COPYING']
        for fl in files_to_copy:
            shutil.copyfile(os.path.join(cvxpygen_directory, 'solvers', 'ecos', fl),
                            os.path.join(solver_code_dir, fl))
        
        shutil.copyfile(os.path.join(cvxpygen_directory, 'solvers', 'ecos', 'COPYING'),
                        os.path.join(code_dir, 'COPYING'))

        # adjust print level
        read_write_file(os.path.join(code_dir, 'c', 'solver_code', 'include', 'glblopts.h'),
                        lambda x: x.replace('#define PRINTLEVEL (2)', '#define PRINTLEVEL (0)'))

        # adjust top-level CMakeLists.txt
        indent = ' ' * 6
        sdir = '${CMAKE_CURRENT_SOURCE_DIR}/solver_code/'
        cmake_replacements = [
            (sdir + 'include',
            sdir + 'include\n' +
            indent + sdir + 'external/SuiteSparse_config\n' +
            indent + sdir + 'external/amd/include\n' +
            indent + sdir + 'external/ldl/include')
        ]
        read_write_file(os.path.join(code_dir, 'c', 'CMakeLists.txt'),
                        lambda x: multiple_replace(x, cmake_replacements))

        # remove library target from ECOS CMakeLists.txt
        with open(os.path.join(code_dir, 'c', 'solver_code', 'CMakeLists.txt'), 'r') as f:
            lines = [line for line in f if '# ECOS library' not in line]
        with open(os.path.join(code_dir, 'c', 'solver_code', 'CMakeLists.txt'), 'w') as f:
            f.writelines(lines)

        # adjust setup.py
        indent = ' ' * 30
        setup_replacements = [
            ("os.path.join('c', 'solver_code', 'include'),",
            "os.path.join('c', 'solver_code', 'include'),\n" +
            indent + "os.path.join('c', 'solver_code', 'external', 'SuiteSparse_config'),\n" +
            indent + "os.path.join('c', 'solver_code', 'external', 'amd', 'include'),\n" +
            indent + "os.path.join('c', 'solver_code', 'external', 'ldl', 'include'),"),
            ("license='Apache 2.0'", "license='GPL 3.0'")
        ]
        read_write_file(os.path.join(code_dir, 'setup.py'),
                        lambda x: multiple_replace(x, setup_replacements))


    def declare_workspace(self, f, prefix, parameter_canon) -> None:
        if self.canon_constants['n_cones'] > 0:
            f.write('\n// ECOS array of SOC dimensions\n')
            write_vec_prot(f, self.canon_constants['q'], f'{prefix}ecos_q', 'cpg_int')
        f.write('\n// ECOS workspace\n')
        f.write(f'extern pwork* {prefix}ecos_workspace;\n')
        f.write('\n// ECOS exit flag\n')
        f.write(f'extern cpg_int {prefix}ecos_flag;\n')

    def define_workspace(self, f, prefix, parameter_canon) -> None:
        if self.canon_constants['n_cones'] > 0:
            f.write('\n// ECOS array of SOC dimensions\n')
            write_vec_def(f, self.canon_constants['q'], f'{prefix}ecos_q', 'cpg_int')
        f.write('\n// ECOS workspace\n')
        f.write(f'pwork* {prefix}ecos_workspace = 0;\n')
        f.write('\n// ECOS exit flag\n')
        f.write(f'cpg_int {prefix}ecos_flag = -99;\n')


class ClarabelInterface(SolverInterface):
    solver_name = 'Clarabel'
    solver_type = 'conic'
    canon_p_ids = ['P', 'q', 'd', 'A', 'b']
    canon_p_ids_constr_vec = ['b']
    gradient_supported = False

    # header and source files
    header_files = ['<Clarabel>']
    cmake_headers, cmake_sources = [], []

    # preconditioning of problem data happening in-memory
    inmemory_preconditioning = True

    # workspace
    ws_statically_allocated_in_solver_code = False
    ws_ptrs = WorkspacePointerInfo(
        objective_value = 'solution.obj_val',
        iterations = 'solution.iterations',
        status = 'solution.status',
        primal_residual = 'solution.r_prim',
        dual_residual = 'solution.r_dual',
        primal_solution = 'solution.x',
        dual_solution = 'solution.{dual_var_name}',
        settings = 'settings.{setting_name}'
    )

    # solution vectors statically allocated
    sol_statically_allocated = False

    # solver status as integer vs. string
    status_is_int = True

    # float and integer types
    numeric_types = {'float': 'ClarabelFloat', 'int': 'uintptr_t'}
    
    # solver settings
    stgs_dynamically_allocated = True
    stgs_requires_extra_struct_type = True
    stgs_direct_write_ptr = None
    stgs_reset_function = None
    # TODO: extend to all available settings
    stgs_names = ['max_iter', 'time_limit', 'verbose', 'max_step_fraction',
                  'equilibrate_enable', 'equilibrate_max_iter', 'equilibrate_min_scaling', 'equilibrate_max_scaling']
    stgs_translation = "{}"
    stgs_types = ['cpg_int', 'cpg_float', 'cpg_int', 'cpg_float',
                  'cpg_int', 'cpg_int', 'cpg_float', 'cpg_float']
    stgs_enabled = [True, True, True, True, True, True, True, True]
    stgs_defaults = ['50', '1e6', '1', '0.99',
                     '1', '10', '1e-4', '1e4']

    # dual variables split into two vectors
    dual_var_split = False
    dual_var_names = ['z']

    # docu
    docu = 'https://oxfordcontrol.github.io/ClarabelDocs/'

    def __init__(self, data, p_prob, enable_settings):
        n_var = p_prob.x.size
        n_eq = data['A'].shape[0]
        n_ineq = 0

        indices_obj, indptr_obj, shape_obj = self.get_problem_data_index(p_prob.reduced_P)
        indices_constr, indptr_constr, shape_constr = self.get_problem_data_index(p_prob.reduced_A)

        canon_constants = {'n': n_var, 'm': n_eq,
                           'cone_dims_zero': p_prob.cone_dims.zero,
                           'cone_dims_nonneg': p_prob.cone_dims.nonneg,
                           'cone_dims_exp': p_prob.cone_dims.exp,
                           'cone_dims_soc': np.array(p_prob.cone_dims.soc),
                           'cone_dims_psd': np.array(p_prob.cone_dims.psd),
                           'cone_dims_p3d': np.array(p_prob.cone_dims.p3d)}
        
        canon_constants['n_cone_types'] = int(p_prob.cone_dims.zero > 0) + \
            int(p_prob.cone_dims.nonneg > 0) + \
            int(p_prob.cone_dims.exp > 0) + \
            len(p_prob.cone_dims.soc) + \
            len(p_prob.cone_dims.psd) + \
            len(p_prob.cone_dims.p3d)
        
        canon_constants['cd_to_t'] = {
            'cone_dims_zero': 'ClarabelZeroConeT',
            'cone_dims_nonneg': 'ClarabelNonnegativeConeT',
            'cone_dims_exp': 'ClarabelExponentialConeT',
            'cone_dims_soc': 'ClarabelSecondOrderConeT',
            'cone_dims_psd': 'ClarabelPSDTriangleConeT',
            'cone_dims_p3d': 'ClarabelPowerConeT'
        }

        # catch LP case (hack, until Clarabel permits passing a zero pointer as &P)
        if indices_obj is None:
            extra_condition = '1'
            P_p = f'(cpg_int[]){{{{ {", ".join(["0"]*(n_var+1))} }}}}'
            P_i = '0'
            P_x = '0'
            update_after_init = ['A', 'q', 'b']
        else:
            extra_condition = '!{prefix}solver'
            P_p = '{prefix}Canon_Params_conditioning.P->p'
            P_i = '{prefix}Canon_Params_conditioning.P->i'
            P_x = '{prefix}Canon_Params_conditioning.P->x'
            update_after_init = ['P', 'A', 'q', 'b']

        self.parameter_update_structure = {
            'init': ParameterUpdateLogic(
                update_pending_logic=UpdatePendingLogic([], extra_condition=extra_condition, functions_if_false=update_after_init),
                function_call= \
                    f'{{prefix}}cpg_copy_all();\n'
                    f'    clarabel_CscMatrix_init(&{{prefix}}P, {canon_constants["n"]}, {canon_constants["n"]}, {P_p}, {P_i}, {P_x});\n'
                    f'    clarabel_CscMatrix_init(&{{prefix}}A, {canon_constants["m"]}, {canon_constants["n"]}, {{prefix}}Canon_Params_conditioning.A->p, {{prefix}}Canon_Params_conditioning.A->i, {{prefix}}Canon_Params_conditioning.A->x);\n' \
                    f'    {{prefix}}settings = clarabel_DefaultSettings_default()'
            ),
            'A': ParameterUpdateLogic(
                update_pending_logic = UpdatePendingLogic(['A']),
                function_call = f'{{prefix}}cpg_copy_A();\n      clarabel_CscMatrix_init(&{{prefix}}A, {canon_constants["m"]}, {canon_constants["n"]}, {{prefix}}Canon_Params_conditioning.A->p, {{prefix}}Canon_Params_conditioning.A->i, {{prefix}}Canon_Params_conditioning.A->x)'
            ),
            'q': ParameterUpdateLogic(
                update_pending_logic = UpdatePendingLogic(['q']),
                function_call = f'{{prefix}}cpg_copy_q()'
            ),
            'b': ParameterUpdateLogic(
                update_pending_logic = UpdatePendingLogic(['b']),
                function_call = f'{{prefix}}cpg_copy_b()'
            ),
        }
        
        if indices_obj is not None:
            self.parameter_update_structure['P'] = ParameterUpdateLogic(
                update_pending_logic = UpdatePendingLogic(['P']),
                function_call = f'{{prefix}}cpg_copy_P();\n      clarabel_CscMatrix_init(&{{prefix}}P, {canon_constants["n"]}, {canon_constants["n"]}, {P_p}, {P_i}, {P_x})'
            )

        self.solve_function_call = \
            f'{{prefix}}solver = clarabel_DefaultSolver_new(&{{prefix}}P, {{prefix}}Canon_Params_conditioning.q, &{{prefix}}A, {{prefix}}Canon_Params_conditioning.b, {canon_constants["n_cone_types"]}, {{prefix}}cones, &{{prefix}}settings);\n' \
            f'  clarabel_DefaultSolver_solve({{prefix}}solver);\n' \
            f'  {{prefix}}solution = clarabel_DefaultSolver_solution({{prefix}}solver)'

        super().__init__(self.solver_name, n_var, n_eq, n_ineq, indices_obj, indptr_obj, shape_obj,
                         indices_constr, indptr_constr, shape_constr, canon_constants, enable_settings)

    @staticmethod
    def ret_prim_func_exists(variable_info: PrimalVariableInfo) -> bool:
        return True

    @staticmethod
    def ret_dual_func_exists(dual_variable_info: DualVariableInfo) -> bool:
        return True

    def generate_code(self, configuration, code_dir, solver_code_dir, cvxpygen_directory,
                    parameter_canon: ParameterCanon, gradient, prefix) -> None:

        # check if sdp cones are present
        is_sdp = len(self.canon_constants['cone_dims_psd']) > 0
        if is_sdp:
            sys.stdout.write('WARNING: You are generating code for an SDP with Clarabel, which requires BLAS and LAPACK within Rust-C wrappers - expect large compilation time and binary size.\n')

        # copy sources
        if os.path.isdir(solver_code_dir):
            shutil.rmtree(solver_code_dir)
        os.mkdir(solver_code_dir)
        dirs_to_copy = ['rust_wrapper', 'include', 'Clarabel.rs']
        for dtc in dirs_to_copy:
            shutil.copytree(os.path.join(cvxpygen_directory, 'solvers', 'Clarabel.cpp', dtc),
                            os.path.join(solver_code_dir, dtc))
        files_to_copy = ['CMakeLists.txt', 'LICENSE.md']
        for fl in files_to_copy:
            shutil.copyfile(os.path.join(cvxpygen_directory, 'solvers', 'Clarabel.cpp', fl),
                            os.path.join(solver_code_dir, fl))
        shutil.copy(os.path.join(cvxpygen_directory, 'template', 'LICENSE'), code_dir)

        # adjust top-level CMakeLists.txt
        with open(os.path.join(code_dir, 'c', 'CMakeLists.txt'), 'a') as f:
            if is_sdp:
                f.write('\nfind_package(BLAS REQUIRED)')
                f.write('\nfind_package(LAPACK REQUIRED)')
                link_libraries = 'libclarabel_c_static ${BLAS_LIBRARIES} ${LAPACK_LIBRARIES}'
            else:
                link_libraries = 'libclarabel_c_static'
            f.write(f'\ntarget_link_libraries(cpg_example PRIVATE {link_libraries})')
            f.write(f'\ntarget_link_libraries(cpg PRIVATE {link_libraries})\n')

        # remove examples target from Clarabel.cpp/CMakeLists.txt and set build type to Release
        replacements = [
            ('add_subdirectory(examples)', '# add_subdirectory(examples)'),
            ('set(CMAKE_C_STANDARD_REQUIRED True)', 'set(CMAKE_C_STANDARD_REQUIRED True)\n\n# set build type to Release\nset(CMAKE_BUILD_TYPE Release)')
        ]
        read_write_file(os.path.join(code_dir, 'c', 'solver_code', 'CMakeLists.txt'),
                        lambda x: multiple_replace(x, replacements))

        # add sdp flag
        if is_sdp:
            read_write_file(os.path.join(code_dir, 'c', 'solver_code', 'CMakeLists.txt'),
                            lambda x: x.replace('set(CLARABEL_FEATURE_SDP "none"', 'set(CLARABEL_FEATURE_SDP "sdp-openblas"'))

        # adjust Clarabel.cpp/rust_wrapper/CMakeLists.txt
        replacements = [
            ('${CMAKE_SOURCE_DIR}/', '${CMAKE_SOURCE_DIR}/solver_code/'),
            ('/libclarabel_c.lib', '/clarabel_c.lib'),  # until fixed on Clarabel side
            (
                'set(clarabel_c_output_directory "${CMAKE_SOURCE_DIR}/solver_code/rust_wrapper/target/release")',
                'if (ARM64)\n'
                '        message(STATUS "ARM64 detected")\n'
                '        set(clarabel_c_output_directory "${CMAKE_SOURCE_DIR}/solver_code/rust_wrapper/target/aarch64-apple-darwin/release")\n'
                '    else()\n'
                '        set(clarabel_c_output_directory "${CMAKE_SOURCE_DIR}/solver_code/rust_wrapper/target/release")\n'
                '    endif()'
            ),
            (
                '# Add the cargo project as a custom target',
                '# Add the cargo project as a custom target\n'
                'if(ARM64)\n'
                '   set(clarabel_c_build_flags "${clarabel_c_build_flags};--target;aarch64-apple-darwin")\n'
                'endif()'
            )
        ]
        read_write_file(os.path.join(code_dir, 'c', 'solver_code', 'rust_wrapper', 'CMakeLists.txt'),
                        lambda x: multiple_replace(x, replacements))

        # adjust Clarabel
        read_write_file(os.path.join(code_dir, 'c', 'solver_code', 'include', 'Clarabel'),
                        lambda x: x.replace('cpp/', 'c/'))

        # adjust setup.py
        release_dir = "'aarch64-apple-darwin/release'" if platform.system() == "Darwin" and platform.machine() == "arm64" else "'release'"
        read_write_file(os.path.join(code_dir, 'setup.py'),
                        lambda x: x.replace("extra_objects=[cpg_lib])",
                                            f"extra_objects=[cpg_lib, os.path.join(cpg_dir, 'solver_code', 'rust_wrapper', 'target', {release_dir}, 'libclarabel_c.a')])"))

    
    def declare_workspace(self, f, prefix, parameter_canon) -> None:
        f.write('\n// Clarabel workspace\n')
        f.write(f'extern ClarabelCscMatrix {prefix}P;\n')
        f.write(f'extern ClarabelCscMatrix {prefix}A;\n')
        f.write(f'extern ClarabelSupportedConeT {prefix}cones[{self.canon_constants["n_cone_types"]}];\n')
        f.write(f'extern ClarabelDefaultSettings {prefix}settings;\n')
        f.write(f'extern ClarabelDefaultSolver *{prefix}solver;\n')
        f.write(f'extern ClarabelDefaultSolution {prefix}solution;\n')

    def define_workspace(self, f, prefix, parameter_canon) -> None:
        f.write('\n// Clarabel workspace\n')
        f.write(f'ClarabelCscMatrix {prefix}P;\n')
        f.write(f'ClarabelCscMatrix {prefix}A;\n')
        cone_str_list = []
        for cd in ['cone_dims_zero', 'cone_dims_nonneg']:
            if self.canon_constants[cd] > 0:
                cone_str_list.append(f'{self.canon_constants["cd_to_t"][cd]}({self.canon_constants[cd]})')
        cone_str_list.extend(['ClarabelExponentialConeT()'] * self.canon_constants['cone_dims_exp'])
        for cd in ['cone_dims_soc', 'cone_dims_psd', 'cone_dims_p3d']:
            for l in self.canon_constants[cd]:
                cone_str_list.append(f'{self.canon_constants["cd_to_t"][cd]}({l})')
        f.write(f'ClarabelSupportedConeT {prefix}cones[{self.canon_constants["n_cone_types"]}] = {{ {", ".join(cone_str_list)} }};\n')
        f.write(f'ClarabelDefaultSettings {prefix}settings;\n')
        f.write(f'ClarabelDefaultSolver *{prefix}solver = 0;\n')
        f.write(f'ClarabelDefaultSolution {prefix}solution;\n')<|MERGE_RESOLUTION|>--- conflicted
+++ resolved
@@ -3,12 +3,7 @@
 import shutil
 import warnings
 from abc import ABC, abstractmethod
-<<<<<<< HEAD
-from platform import system
-=======
-from dataclasses import dataclass, field
 import platform
->>>>>>> d959fa3a
 
 import numpy as np
 import scipy.sparse as sp
