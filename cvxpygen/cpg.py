"""
Copyright 2022 Maximilian Schaller
Licensed under the Apache License, Version 2.0 (the "License");
you may not use this file except in compliance with the License.
You may obtain a copy of the License at
    http://www.apache.org/licenses/LICENSE-2.0
Unless required by applicable law or agreed to in writing, software
distributed under the License is distributed on an "AS IS" BASIS,
WITHOUT WARRANTIES OR CONDITIONS OF ANY KIND, either express or implied.
See the License for the specific language governing permissions and
limitations under the License.
"""

import os
import sys
import shutil
import pickle
import warnings
<<<<<<< HEAD
import copy
=======
import importlib
>>>>>>> d959fa3a

from cvxpygen import utils
from cvxpygen.utils import write_file, read_write_file, write_example_def, write_module_prot, write_module_def, \
    write_canon_cmake, write_method, replace_cmake_data, replace_setup_data, replace_html_data
from cvxpygen.mappings import Configuration, PrimalVariableInfo, DualVariableInfo, ConstraintInfo, \
    ParameterCanon, ParameterInfo, Canon
from cvxpygen.solvers import get_interface_class
import cvxpy as cp
import numpy as np
from scipy import sparse
from subprocess import call
from cvxpy.problems.objective import Maximize
from cvxpy.cvxcore.python import canonInterface as cI
from cvxpy.atoms.affine.upper_tri import upper_tri_to_full


def generate_code(problem, code_dir='CPG_code', solver=None, solver_opts=None,
                  enable_settings=[], unroll=False, prefix='', wrapper=True, gradient=False):
    """
    Generate C code to solve a CVXPY problem
    """
    sys.stdout.write('Generating code with CVXPYgen ...\n')
    
    create_folder_structure(code_dir)
    
    gradient_two_stage = gradient and solver != 'OSQP'

    # extract canonicalization
    if gradient_two_stage:
        # first-stage canonicalization from user problem to OSQP problem
        canon_gradient, gradient_interface = extract_canonicalization(problem, 'OSQP', None, [])
        # create parametrized OSQP problem
        osqp_problem = get_osqp_problem(canon_gradient)
        # second-stage canonicalization from OSQP problem to solver problem
        canon_solver, solver_interface = extract_canonicalization(osqp_problem, solver, solver_opts, enable_settings)
        # chain two stages of canonicalization into one for solving
        canon = merge_canonicalizations(canon_gradient, canon_solver, solver_interface)
    else:
        # default behavior, single canonicalization
        canon_gradient, canon_solver = None, None
        canon, solver_interface = extract_canonicalization(problem, solver, solver_opts, enable_settings)
        gradient_interface = solver_interface

    configuration = get_configuration(code_dir, solver, unroll, prefix, gradient, gradient_two_stage)
    cvxpygen_directory = os.path.dirname(os.path.realpath(__file__))
    solver_code_dir = os.path.join(code_dir, 'c', 'solver_code')
    osqp_code_dir = os.path.join(code_dir, 'c', 'osqp_code')
    if gradient and solver != 'OSQP':
        solver_interface.generate_code(configuration, code_dir, solver_code_dir, cvxpygen_directory, canon.parameter_canon, False, configuration.prefix)
        gradient_interface.generate_code(configuration, code_dir, osqp_code_dir, cvxpygen_directory, canon_gradient.parameter_canon, True, f'gradient_{configuration.prefix}')
    else:
        solver_interface.generate_code(configuration, code_dir, solver_code_dir, cvxpygen_directory, canon.parameter_canon, gradient, configuration.prefix)
    write_c_code(problem, configuration, canon, canon_gradient, canon_solver, solver_interface, gradient_interface)

    sys.stdout.write('CVXPYgen finished generating code.\n')
    
    if wrapper:
        compile_python_module(code_dir)
        
        
def extract_canonicalization(problem, solver, solver_opts, enable_settings) -> Canon:
    
    # problem data
    data, _, inverse_data = problem.get_problem_data(
        solver=solver,
        gp=False,
        enforce_dpp=True,
        verbose=False,
        solver_opts=solver_opts
    )
    param_prob = data['param_prob']
    interface_class, cvxpy_interface_class = get_interface_class(solver)

    # cone problems check
    if hasattr(param_prob, 'cone_dims'):
        cone_dims = param_prob.cone_dims
        interface_class.check_unsupported_cones(cone_dims)

    handle_sparsity(param_prob)

    solver_interface = interface_class(data, param_prob, enable_settings)  # noqa
    prim_variable_info = get_primal_variable_info(problem, inverse_data)
    dual_variable_info = get_dual_variable_info(inverse_data, solver_interface, cvxpy_interface_class)
    parameter_info = get_parameter_info(param_prob)
    constraint_info = get_constraint_info(solver_interface)

    adjacency, parameter_canon, canon_p_ids = process_canonical_parameters(
        constraint_info, param_prob, parameter_info, solver_interface, solver_opts, problem, cvxpy_interface_class
    )

    parameter_canon.user_p_name_to_canon_outdated = {
        user_p_name: [canon_p_ids[j] for j in np.nonzero(adjacency[:, i])[0]]
        for i, user_p_name in enumerate(parameter_info.names)
    }
    
    return Canon(prim_variable_info, dual_variable_info, parameter_info, parameter_canon), solver_interface
    

def get_osqp_problem(canon_osqp) -> cp.Problem:
    
    p = canon_osqp.parameter_canon.p
    n_eq = canon_osqp.parameter_canon.p_id_to_size['l']
    
    # assert that quadratic form is not parametric
    if canon_osqp.parameter_canon.p_id_to_changes['P']:
        raise ValueError('Problem does not follow extended DPP rules for differentiation with general solvers (other than OSQP). '
                         'Quadratics cannot be multiplied with parameters.')
    
    # assert that P is diagonal
    row, col = p['P'].nonzero()
    assert all(row == col)
    
    osqp_x = cp.Variable(p['q'].shape, name='osqp_x')
    
    osqp_q = cp.Parameter(p['q'].shape, name='osqp_q')
    osqp_A_rows, osqp_A_cols = p['A'].nonzero()
    osqp_A = cp.Parameter(p['A'].shape, name='osqp_A', sparsity=list(zip(osqp_A_rows, osqp_A_cols)))
    osqp_l = cp.Parameter((n_eq,), name='osqp_l')
    osqp_u = cp.Parameter(p['u'].shape, name='osqp_u')
    
    osqp_P_diag_sqrt = np.sqrt(np.diag(p['P'].todense()))
    
    osqp_problem = cp.Problem(
        cp.Minimize(0.5 * cp.sum_squares(cp.multiply(osqp_x, osqp_P_diag_sqrt)) + osqp_q @ osqp_x),
        [osqp_l <= osqp_A[:n_eq, :] @ osqp_x, osqp_A @ osqp_x <= osqp_u]
    )
    
    return osqp_problem


def merge_canonicalizations(canon_first, canon_second, solver_interface) -> Canon:
    
    pc_first = canon_first.parameter_canon
    pc_second = canon_second.parameter_canon
    
    n_user_param = canon_first.parameter_info.flat_usp.size    
    ret_prim_func_needed = solver_interface.ret_prim_func_exists(canon_second.prim_variable_info)
    
    pc = ParameterCanon()
    
    pc.is_maximization = pc_first.is_maximization
    pc.nonzero_d = pc_first.nonzero_d
    pc.quad_obj = pc_second.quad_obj
    
    pc.p = pc_second.p
    pc.p_csc = pc_second.p_csc
    pc.p_id_to_size = pc_second.p_id_to_size
    pc.p_id_to_changes = pc_second.p_id_to_changes # TODO: consider cases where q, A, l, or u do not change
    
    # figure out in which order q, A, l, u are flattened and concatenated, for example (flat(A), q, l, u)
    # for very pc_second.p_id_to_mapping[p_id], multiply with [pc_first.p_id_to_mapping['A']; ...]
    pc.p_id_to_mapping = {}
    map_first = []
    for col in sorted(canon_second.parameter_info.col_to_name_usp):
        name = canon_second.parameter_info.col_to_name_usp[col][5:]
        map_first.append(pc_first.p_id_to_mapping[name])
    map_first.append(create_constant_map(1, n_user_param, 1.))
    map_first = sparse.vstack(map_first)
    for p_id, map_second in pc_second.p_id_to_mapping.items():
        pc.p_id_to_mapping[p_id] = map_second @ map_first
    
    pc.user_p_name_to_canon_outdated = {}
    for user_p_name, canon_p_ids in pc_first.user_p_name_to_canon_outdated.items():
        canon_outdated = []
        for p_id in canon_p_ids:
            canon_outdated.extend(pc_second.user_p_name_to_canon_outdated[f'osqp_{p_id}'])
        pc.user_p_name_to_canon_outdated[user_p_name] = list(set(canon_outdated))
        
    pvi = copy.deepcopy(canon_first.prim_variable_info)
    if not ret_prim_func_needed:
        offset_second = canon_second.prim_variable_info.name_to_offset['osqp_x']
        for name in pvi.name_to_offset.keys():
            pvi.name_to_offset[name] += offset_second
            pvi.name_to_indices[name] += offset_second
    
    return Canon(pvi, canon_first.dual_variable_info, canon_first.parameter_info, pc)
    
<<<<<<< HEAD

def create_constant_map(n, m, val):
    data = np.full(n, val)
    rows = np.arange(n)
    cols = np.full(n, m-1)
    return sparse.csc_matrix((data, (rows, cols)), shape=(n, m))
=======
    if wrapper:
        compile_python_module(code_dir)
        module = importlib.import_module(f'{code_dir}.cpg_solver')
        cpg_solve = getattr(module, 'cpg_solve')
        problem.register_solve('CPG', cpg_solve)
>>>>>>> d959fa3a


def get_quad_obj(problem, solver_type, solver_opts, solver_class) -> bool:
    
    if solver_type == 'quadratic':
        return True
    
    use_quad_obj = solver_opts.get('use_quad_obj', True) if solver_opts else True

    return use_quad_obj and solver_class().supports_quad_obj() and problem.objective.expr.has_quadratic_term()



def process_canonical_parameters(
        constraint_info, param_prob, parameter_info, 
        solver_interface, solver_opts, problem, cvxpy_interface_class):
    
    parameter_canon = ParameterCanon()
    parameter_canon.quad_obj = get_quad_obj(
        problem, solver_interface.solver_type, solver_opts, cvxpy_interface_class
    )
    
    if not parameter_canon.quad_obj:
        canon_p_ids = [p_id for p_id in solver_interface.canon_p_ids if p_id != 'P']
    else:
        canon_p_ids = solver_interface.canon_p_ids
    
    adjacency = np.zeros((len(canon_p_ids), parameter_info.num), dtype=bool)
    
    for i, p_id in enumerate(canon_p_ids):
        affine_map = solver_interface.get_affine_map(p_id, param_prob, constraint_info)

        if affine_map:
            if p_id in solver_interface.canon_p_ids_constr_vec:
                affine_map = update_to_dense_mapping(affine_map, param_prob)
            if p_id == 'd':
                parameter_canon.nonzero_d = affine_map.mapping.nnz > 0

            adjacency = update_adjacency_matrix(adjacency, i, parameter_info, affine_map.mapping)
            affine_map.mapping = sparse.csc_matrix(affine_map.mapping.toarray() * affine_map.sign)
            affine_map.mapping = affine_map.mapping[:, parameter_info.sparsity_mask]
            affine_map, parameter_canon = set_default_values(affine_map, p_id, parameter_canon, parameter_info, solver_interface)
            
            parameter_canon.p_id_to_mapping[p_id] = affine_map.mapping.tocsr()
            parameter_canon.p_id_to_changes[p_id] = affine_map.mapping[:, :-1].nnz > 0
            parameter_canon.p_id_to_size[p_id] = affine_map.mapping.shape[0]
        else:
            parameter_canon.p_id_to_mapping[p_id] = None
            parameter_canon.p_id_to_changes[p_id] = False
            parameter_canon.p_id_to_size[p_id] = 0
    
    parameter_canon.is_maximization = isinstance(problem.objective, Maximize)

    return adjacency, parameter_canon, canon_p_ids



def update_to_dense_mapping(affine_map, param_prob):

    # Extract the sparse matrix and prepare a zero-initialized dense matrix
    mapping_to_sparse = param_prob.reduced_A.reduced_mat[affine_map.mapping_rows]
    dense_shape = (affine_map.shape[0], mapping_to_sparse.shape[1])
    mapping_to_dense = sparse.lil_matrix(np.zeros(dense_shape))

    # Update dense mapping with data from sparse mapping
    for i_data, sparse_row in enumerate(mapping_to_sparse):
        mapping_to_dense[affine_map.indices[i_data], :] = sparse_row

    # Convert to Compressed Sparse Column format and update mapping
    affine_map.mapping = sparse.csc_matrix(mapping_to_dense)
    
    return affine_map


def set_default_values(affine_map, p_id, parameter_canon, parameter_info, solver_interface):
    if p_id.isupper():
        rows_nonzero, _ = affine_map.mapping.nonzero()
        canon_p_data_nonzero = np.sort(np.unique(rows_nonzero))
        affine_map.mapping = affine_map.mapping[canon_p_data_nonzero, :]
        canon_p_data = affine_map.mapping @ parameter_info.flat_usp
        # compute 'indptr' to construct sparse matrix from 'canon_p_data' and 'indices'
        if solver_interface.dual_var_split: # by equality and inequality
            indptr_original = solver_interface.indptr_constr[:-1]
            affine_map.indptr = 0 * indptr_original # rebuild 'indptr' by considering only 'mapping_rows' (corresponds to either equality or inequality)
            for r in affine_map.mapping_rows:
                for c in range(affine_map.shape[1]): # shape of matrix re-shaped from flat param vector resulting from mapping
                    if indptr_original[c] <= r < indptr_original[c + 1]:
                        affine_map.indptr[c + 1:] += 1
                        break
        else:
            if p_id == 'P':
                affine_map.indptr = solver_interface.indptr_obj
            elif p_id == 'A':
                affine_map.indptr = solver_interface.indptr_constr[:-1] # leave out part for rhs
        # compute 'indices_usp' and 'indptr_usp' (usp = user-defined sparsity)
        indices_usp = affine_map.indices[canon_p_data_nonzero]
        indptr_usp = 0 * affine_map.indptr
        for r in canon_p_data_nonzero:
            for c in range(affine_map.shape[1]):
                if affine_map.indptr[c] <= r < affine_map.indptr[c + 1]:
                    indptr_usp[c + 1:] += 1
                    break
        csc_mat = sparse.csc_matrix((canon_p_data, indices_usp, indptr_usp),
                                    shape=affine_map.shape)
        parameter_canon.p[p_id] = csc_mat
    else:
        parameter_canon.p[p_id] = solver_interface.augment_vector_parameter(
            p_id,
            affine_map.mapping @ parameter_info.flat_usp
            )

    return affine_map, parameter_canon


def get_primal_variable_info(problem, inverse_data) -> PrimalVariableInfo:
    variables = problem.variables()
    var_names = [var.name() for var in variables]
    var_ids = [var.id for var in variables]
    var_offsets = [inverse_data[-2].var_offsets[var_id] for var_id in var_ids]
    var_name_to_offset = {n: o for n, o in zip(var_names, var_offsets)}
    var_shapes = [var.shape for var in variables]
    var_sizes = [var.size for var in variables]
    var_sym = [var.attributes['symmetric'] or var.attributes['PSD'] or var.attributes['NSD'] for var
               in variables]
    var_name_to_sym = {n: s for n, s in zip(var_names, var_sym)}
    var_name_to_indices = {}
    for var_name, offset, shape, sym in zip(var_names, var_offsets, var_shapes, var_sym):
        if sym:
            fill_coefficient = upper_tri_to_full(shape[0])
            (_, col) = fill_coefficient.nonzero()
            var_name_to_indices[var_name] = offset + col
        else:
            var_name_to_indices[var_name] = np.arange(offset, offset + np.prod(shape))
    var_name_to_size = {var.name(): var.size for var in variables}
    var_name_to_shape = {var.name(): var.shape for var in variables}
    var_name_to_init = dict()
    for var in variables:
        if len(var.shape) == 0:
            var_name_to_init[var.name()] = 0
        else:
            var_name_to_init[var.name()] = np.zeros(shape=var.shape)

    prim_variable_info = PrimalVariableInfo(var_name_to_offset, var_name_to_indices, var_name_to_size,
                                            var_sizes, var_name_to_shape, var_name_to_init,
                                            var_name_to_sym, var_sym)
    return prim_variable_info


def get_dual_variable_info(inverse_data, solver_interface, cvxpy_interface_class) -> DualVariableInfo:
    
    # get chain of constraint id maps for 'CvxAttr2Constr' and 'Canonicalization' objects
    dual_id_maps = []
    if solver_interface.solver_type == 'quadratic':
        if inverse_data[-4]:
            dual_id_maps.append(inverse_data[-4][2])
        dual_id_maps.append(inverse_data[-3].cons_id_map)
    elif solver_interface.solver_type == 'conic':
        dual_id_maps.append(inverse_data[-4].cons_id_map)
        if inverse_data[-3]:
            dual_id_maps.append(inverse_data[-3][2])
        dual_id_maps.append(inverse_data[-2].cons_id_map)
    
    # recurse chain of constraint ids to get ordered list of constraint ids
    dual_ids = []
    for dual_id in dual_id_maps[0].keys():
        for dual_id_map in dual_id_maps[1:]:
            dual_id = dual_id_map[dual_id]
        dual_ids.append(dual_id)
    
    # get canonical constraint information
    if solver_interface.solver_type == 'quadratic':
        con_canon = inverse_data[-2].constraints  # same order as in canonical dual vector
    elif solver_interface.solver_type == 'conic':
        con_canon = inverse_data[-1][cvxpy_interface_class.EQ_CONSTR] + inverse_data[-1][cvxpy_interface_class.NEQ_CONSTR]
    con_canon_dict = {c.id: c for c in con_canon}
    d_canon_offsets = np.cumsum([0] + [c.args[0].size for c in con_canon[:-1]])
    if solver_interface.dual_var_split:
        n_split = len(inverse_data[-1][cvxpy_interface_class.EQ_CONSTR])
        d_vectors = [solver_interface.dual_var_names[0]] * n_split + [solver_interface.dual_var_names[1]] * (len(d_canon_offsets) - n_split)
        d_canon_offsets[n_split:] -= d_canon_offsets[n_split]
    else:
        d_vectors = solver_interface.dual_var_names * len(d_canon_offsets)
    d_canon_offsets_dict = {c.id: off for c, off in zip(con_canon, d_canon_offsets)}
    
    # select for user-defined constraints
    d_offsets = [d_canon_offsets_dict[i] for i in dual_ids]
    d_sizes = [con_canon_dict[i].size for i in dual_ids]
    d_shapes = [con_canon_dict[i].shape for i in dual_ids]
    d_names = [f'd{i}' for i in range(len(dual_ids))]
    d_i_to_name = {i: f'd{i}' for i in range(len(dual_ids))}
    d_name_to_shape = {n: d_shapes[i] for i, n in d_i_to_name.items()}
    d_name_to_indices = {n: (v, o + np.arange(np.prod(d_name_to_shape[n])))
                         for n, v, o in zip(d_names, d_vectors, d_offsets)}
    d_name_to_vec = {n: v for n, v in zip(d_names, d_vectors)}
    d_name_to_offset = {n: o for n, o in zip(d_names, d_offsets)}
    d_name_to_size = {n: s for n, s in zip(d_names, d_sizes)}

    # initialize values to zero
    d_name_to_init = dict()
    for name, shape in d_name_to_shape.items():
        if len(shape) == 0:
            d_name_to_init[name] = 0
        else:
            d_name_to_init[name] = np.zeros(shape=shape)

    dual_variable_info = DualVariableInfo(d_name_to_offset, d_name_to_indices, d_name_to_size,
                                          d_sizes, d_name_to_shape, d_name_to_init, d_name_to_vec)
    return dual_variable_info


def get_constraint_info(solver_interface) -> ConstraintInfo:

    n_data_constr = len(solver_interface.indices_constr)
    n_data_constr_vec = (solver_interface.indptr_constr[-1] 
                         - solver_interface.indptr_constr[-2])
    n_data_constr_mat = n_data_constr - n_data_constr_vec

    # Obtain rows related to equalities and inequalities
    mapping_rows_eq = np.nonzero(solver_interface.indices_constr 
                                 < solver_interface.n_eq)[0]
    mapping_rows_ineq = np.nonzero(solver_interface.indices_constr 
                                   >= solver_interface.n_eq)[0]

    return ConstraintInfo(n_data_constr, n_data_constr_mat, 
                          mapping_rows_eq, mapping_rows_ineq)


def update_adjacency_matrix(adjacency, i, parameter_info, mapping) -> np.ndarray:
    
    # Iterate through parameters and update adjacency if there are non-zero entries in mapping
    for j in range(parameter_info.num):
        column_slice = slice(parameter_info.id_to_col[parameter_info.ids[j]],
                             parameter_info.id_to_col[parameter_info.ids[j + 1]])
        # Update adjacency matrix if there are non-zero entries in the mapped slice
        adjacency[i, j] = mapping[:, column_slice].nnz > 0
    
    return adjacency


def write_c_code(problem: cp.Problem, configuration: Configuration,
                 canon: Canon, canon_first: Canon, canon_second: Canon,
                 solver_interface, gradient_interface) -> None:

    prim_variable_info = canon.prim_variable_info
    dual_variable_info = canon.dual_variable_info
    parameter_info = canon.parameter_info
    parameter_canon = canon.parameter_canon

    # Simplified directory and file access
    c_dir = os.path.join(configuration.code_dir, 'c')
    cpp_dir = os.path.join(configuration.code_dir, 'cpp')
    include_dir = os.path.join(c_dir, 'include')
    src_dir = os.path.join(c_dir, 'src')
    solver_code_dir = os.path.join(c_dir, 'solver_code')
    osqp_code_dir = os.path.join(c_dir, 'osqp_code')
    
    # write files
    # if two-stage gradient is used, write main workspace and solve files without gradient stuff
    if configuration.gradient_two_stage:
        primal_solution_ptr = solver_interface.ws_ptrs.primal_solution
        dual_solution_ptr = solver_interface.ws_ptrs.dual_solution
        # poin to intermediate primal solution if it needs to be computed in second stage
        if solver_interface.ret_prim_func_exists(canon_second.prim_variable_info):
            solver_interface.ws_ptrs.primal_solution = f'gradient_{configuration.prefix}sol_x'
        # always point to intermediate dual solution because it is always computed (summed to osqp's y) in second stage
        solver_interface.ws_ptrs.dual_solution = f'gradient_{configuration.prefix}sol_y'
        parameter_canon_gradient = canon_first.parameter_canon
    else:
        parameter_canon_gradient = None
    write_file(os.path.join(include_dir, f'cpg_workspace.h'), 'w', 
                getattr(utils, f'write_workspace_prot'),
                configuration, prim_variable_info, dual_variable_info, 
                parameter_info, parameter_canon, solver_interface, True)
    
    write_file(os.path.join(src_dir, f'cpg_workspace.c'), 'w', 
                getattr(utils, f'write_workspace_def'),
                configuration, prim_variable_info, dual_variable_info, 
                parameter_info, parameter_canon, solver_interface, True)
    write_file(os.path.join(include_dir, f'cpg_solve.h'), 'w', 
                getattr(utils, f'write_solve_prot'),
                configuration, prim_variable_info, dual_variable_info, 
                parameter_info, parameter_canon, solver_interface, parameter_canon_gradient)
    
    write_file(os.path.join(src_dir, f'cpg_solve.c'), 'w', 
                getattr(utils, f'write_solve_def'),
                configuration, prim_variable_info, dual_variable_info, 
                parameter_info, parameter_canon, solver_interface, parameter_canon_gradient)
    if configuration.gradient_two_stage:
        # switch back to second-stage pointer for remainder of code generation
        solver_interface.ws_ptrs.primal_solution = primal_solution_ptr
        solver_interface.ws_ptrs.dual_solution = dual_solution_ptr
    
    if configuration.gradient:
        if configuration.gradient_two_stage:
            # write extra workspace files for gradient
            write_file(os.path.join(include_dir, 'cpg_gradient_workspace.h'), 'w', 
                    getattr(utils, 'write_workspace_prot'),
                    configuration, canon_first.prim_variable_info, canon_first.dual_variable_info, 
                    canon_first.parameter_info, canon_first.parameter_canon, gradient_interface, False)
            
            write_file(os.path.join(src_dir, 'cpg_gradient_workspace.c'), 'w', 
                    getattr(utils, 'write_workspace_def'),
                    configuration, canon_first.prim_variable_info, canon_first.dual_variable_info, 
                    canon_first.parameter_info, canon_first.parameter_canon, gradient_interface, False)
            
            # write gradient files
            write_file(os.path.join(include_dir, 'cpg_gradient.h'), 'w', 
                    getattr(gradient_interface, 'write_gradient_prot'),
                    configuration, canon_first.prim_variable_info, canon_first.dual_variable_info,
                    canon_second.prim_variable_info, canon_second.dual_variable_info,
                    canon_first.parameter_info, canon_first.parameter_canon, solver_interface)
            
            write_file(os.path.join(src_dir, 'cpg_gradient.c'), 'w', 
                    getattr(gradient_interface, 'write_gradient_def'),
                    configuration, canon_first.prim_variable_info, canon_first.dual_variable_info,
                    canon_second.prim_variable_info, canon_second.dual_variable_info,
                    canon_first.parameter_info, canon_first.parameter_canon, solver_interface)
        else:
            write_file(os.path.join(include_dir, 'cpg_gradient.h'), 'w', 
                    getattr(solver_interface, 'write_gradient_prot'),
                    configuration, prim_variable_info, dual_variable_info,
                    None, None,
                    parameter_info, parameter_canon, solver_interface)
            
            write_file(os.path.join(src_dir, 'cpg_gradient.c'), 'w', 
                    getattr(solver_interface, 'write_gradient_def'),
                    configuration, prim_variable_info, dual_variable_info,
                    None, None,
                    parameter_info, parameter_canon, solver_interface)
    
    write_file(os.path.join(src_dir, 'cpg_example.c'), 'w', 
               write_example_def, 
               configuration, prim_variable_info, dual_variable_info, parameter_info)
    
    write_file(os.path.join(cpp_dir, 'include', 'cpg_module.hpp'), 'w',
               write_module_prot,
               configuration, parameter_info, prim_variable_info, 
               dual_variable_info, solver_interface)

    write_file(os.path.join(cpp_dir, 'src', 'cpg_module.cpp'), 'w',
               write_module_def,
               configuration, prim_variable_info, dual_variable_info, 
               parameter_info, solver_interface)

    write_file(os.path.join(solver_code_dir, 'CMakeLists.txt'), 'a',
               write_canon_cmake,
               'solver', solver_interface)
    
    if configuration.gradient_two_stage:
        read_write_file(os.path.join(osqp_code_dir, 'CMakeLists.txt'),
                        lambda x: x.replace(
                            '${CMAKE_CURRENT_SOURCE_DIR}/src/*.c',
                            '${CMAKE_CURRENT_SOURCE_DIR}/src/qdldl*.c\n'
                            ), 
                        )
        write_file(os.path.join(osqp_code_dir, 'CMakeLists.txt'), 'a',
                   write_canon_cmake,
                   'osqp', gradient_interface)

    write_file(os.path.join(configuration.code_dir, 'cpg_solver.py'), 'w',
               write_method,
               configuration, prim_variable_info, dual_variable_info, 
               parameter_info, solver_interface)

    write_file(os.path.join(configuration.code_dir, 'problem.pickle'), 'wb',
               lambda x, y: pickle.dump(y, x),
               cp.Problem(problem.objective, problem.constraints))
    
    # replace file contents
    read_write_file(os.path.join(c_dir, 'CMakeLists.txt'),
                    replace_cmake_data, 
                    configuration)
    
    read_write_file(os.path.join(configuration.code_dir, 'setup.py'),
                    replace_setup_data)

    read_write_file(os.path.join(configuration.code_dir, 'README.html'),
                    replace_html_data,
                    configuration, prim_variable_info, dual_variable_info, 
                    parameter_info, solver_interface)
    

def adjust_prefix(prefix):
    if prefix and not prefix[0].isalpha():
        prefix = '_' + prefix
    return prefix + '_' if prefix else prefix


def get_configuration(code_dir, solver_name, unroll, prefix, gradient, gradient_two_stage) -> Configuration:
    return Configuration(code_dir, solver_name, unroll, adjust_prefix(prefix), gradient, gradient_two_stage)


def get_parameter_info(p_prob) -> ParameterInfo:
    user_p_num = len(p_prob.parameters)
    user_p_names = [par.name() for par in p_prob.parameters]
    user_p_ids = list(p_prob.param_id_to_col.keys())
    user_p_id_to_col = p_prob.param_id_to_col
    user_p_id_to_size = p_prob.param_id_to_size
    user_p_id_to_param = p_prob.id_to_param
    user_p_total_size = p_prob.total_param_size
    user_p_name_to_shape = {user_p_id_to_param[p_id].name(): user_p_id_to_param[p_id].shape
                            for p_id in user_p_id_to_size.keys()}
    user_p_name_to_size_usp = {user_p_id_to_param[p_id].name(): size for p_id, size in
                               user_p_id_to_size.items()}
    user_p_name_to_sparsity = {}
    user_p_name_to_sparsity_type = {}
    user_p_sparsity_mask = np.ones(user_p_total_size + 1, dtype=bool)
    for p in p_prob.parameters:
        if p.attributes['sparsity']:
            user_p_name_to_size_usp[p.name()] = len(p.attributes['sparsity'][0])
            user_p_name_to_sparsity[p.name()] = np.sort([r + p.shape[0] * c
                                                         for r, c in zip(*p.attributes['sparsity'])])
            if p.attributes['diag']:
                user_p_name_to_sparsity_type[p.name()] = 'diag'
            else:
                user_p_name_to_sparsity_type[p.name()] = 'general'
            user_p_sparsity_mask[
            user_p_id_to_col[p.id]:user_p_id_to_col[p.id] + user_p_id_to_size[p.id]] = False
            user_p_sparsity_mask[user_p_id_to_col[p.id] + user_p_name_to_sparsity[p.name()]] = True
    user_p_col_to_name_usp = {}
    cum_sum = 0
    for name, size in user_p_name_to_size_usp.items():
        user_p_col_to_name_usp[cum_sum] = name
        cum_sum += size
    user_p_writable = dict()
    for p_name, p in zip(user_p_names, p_prob.parameters):
        if p.value is None:
            p.project_and_assign(np.random.randn(*p.shape))
            if type(p.value) is sparse.dia_matrix:
                p.value = p.value.toarray()
        if len(p.shape) < 2:
            # dealing with scalar or vector
            user_p_writable[p_name] = p.value
        else:
            # dealing with matrix
            if p_name in user_p_name_to_sparsity.keys():
                dense_value = p.value.flatten(order='F')
                sparse_value = np.zeros(len(user_p_name_to_sparsity[p_name]))
                for i, idx in enumerate(user_p_name_to_sparsity[p_name]):
                    sparse_value[i] = dense_value[idx]
                user_p_writable[p_name] = sparse_value
            else:
                user_p_writable[p_name] = p.value.flatten(order='F')

    def user_p_value(user_p_id):
        """
        Returns the value of the parameter with the given ID.
        """
        return np.array(user_p_id_to_param[user_p_id].value)

    user_p_flat = cI.get_parameter_vector(user_p_total_size, user_p_id_to_col, user_p_id_to_size,
                                          user_p_value)
    user_p_flat_usp = user_p_flat[user_p_sparsity_mask]
    parameter_info = ParameterInfo(user_p_col_to_name_usp, user_p_flat_usp, user_p_id_to_col,
                                   user_p_ids, user_p_name_to_shape, user_p_name_to_size_usp,
                                   user_p_name_to_sparsity, user_p_name_to_sparsity_type,
                                   user_p_names, user_p_num, user_p_sparsity_mask, user_p_writable)
    return parameter_info


def handle_sparsity(p_prob: cp.Problem) -> None:
    for param in p_prob.parameters:
        # Check and warn about inappropriate sparsity for scalar and vector
        if param.attributes['sparsity']:
            if param.size == 1 or max(param.shape) == param.size:
                param_type = 'scalar' if param.size == 1 else 'vector'
                warnings.warn(f'Ignoring sparsity pattern for {param_type} parameter {param.name()}!')
                param.attributes['sparsity'] = None
            else:
                invalid_sparsity = False
                for r, c in zip(*param.attributes['sparsity']):
                    if r < 0 or c < 0 or r >= param.shape[0] or c >= param.shape[1]:
                        warnings.warn(f'Invalid sparsity pattern for parameter {param.name()} - out of range! Ignoring sparsity pattern.')
                        param.attributes['sparsity'] = None
                        invalid_sparsity = True
                        break
                if not invalid_sparsity:
<<<<<<< HEAD
                    param.attributes['sparsity'] = list(set(param.attributes['sparsity']))
                    param.attributes['sparsity'] = sorted(param.attributes['sparsity'], key=lambda x: (x[1], x[0]))
=======
                    coordinates_unique = set(zip(*param.attributes['sparsity']))
                    param.attributes['sparsity'] = tuple(zip(*coordinates_unique))
>>>>>>> d959fa3a
        elif param.attributes['diag']:
            size = param.shape[0]
            param.attributes['sparsity'] = (np.arange(size), np.arange(size))

        # Zero out non-sparse values
        if param.attributes['sparsity'] and param.value is not None:
            for i in range(param.shape[0]):
                for j in range(param.shape[1]):
                    if (i, j) not in zip(*param.attributes['sparsity']) and param.value[i, j] != 0:
                        warnings.warn(f'Ignoring nonzero value outside of sparsity pattern for parameter {param.name()}!')
                        param.value[i, j] = 0



def compile_python_module(code_dir: str):
    sys.stdout.write('Compiling python wrapper with CVXPYgen ... \n')
    p_dir = os.getcwd()
    os.chdir(code_dir)
    call([sys.executable, 'setup.py', '--quiet', 'build_ext', '--inplace'])
    os.chdir(p_dir)
    sys.stdout.write("CVXPYgen finished compiling python wrapper.\n")


def create_folder_structure(code_dir: str):
    cvxpygen_directory = os.path.dirname(os.path.realpath(__file__))

    # Re-create code directory
    shutil.rmtree(code_dir, ignore_errors=True)
    os.mkdir(code_dir)
    
    # Create directory structures
    os.makedirs(os.path.join(code_dir, 'c', 'src'))
    os.makedirs(os.path.join(code_dir, 'c', 'include'))
    os.makedirs(os.path.join(code_dir, 'c', 'build'))
    os.makedirs(os.path.join(code_dir, 'cpp', 'src'))
    os.makedirs(os.path.join(code_dir, 'cpp', 'include'))

    # Copy template files
    shutil.copy(os.path.join(cvxpygen_directory, 'template', 'CMakeLists.txt'),
                os.path.join(code_dir, 'c'))
    for file in ['setup.py', 'README.html', '__init__.py']:
        shutil.copy(os.path.join(cvxpygen_directory, 'template', file), code_dir)

    return cvxpygen_directory<|MERGE_RESOLUTION|>--- conflicted
+++ resolved
@@ -16,11 +16,8 @@
 import shutil
 import pickle
 import warnings
-<<<<<<< HEAD
 import copy
-=======
 import importlib
->>>>>>> d959fa3a
 
 from cvxpygen import utils
 from cvxpygen.utils import write_file, read_write_file, write_example_def, write_module_prot, write_module_def, \
@@ -79,6 +76,9 @@
     
     if wrapper:
         compile_python_module(code_dir)
+        module = importlib.import_module(f'{code_dir}.cpg_solver')
+        cpg_solve = getattr(module, 'cpg_solve')
+        problem.register_solve('CPG', cpg_solve)
         
         
 def extract_canonicalization(problem, solver, solver_opts, enable_settings) -> Canon:
@@ -198,20 +198,12 @@
     
     return Canon(pvi, canon_first.dual_variable_info, canon_first.parameter_info, pc)
     
-<<<<<<< HEAD
 
 def create_constant_map(n, m, val):
     data = np.full(n, val)
     rows = np.arange(n)
     cols = np.full(n, m-1)
     return sparse.csc_matrix((data, (rows, cols)), shape=(n, m))
-=======
-    if wrapper:
-        compile_python_module(code_dir)
-        module = importlib.import_module(f'{code_dir}.cpg_solver')
-        cpg_solve = getattr(module, 'cpg_solve')
-        problem.register_solve('CPG', cpg_solve)
->>>>>>> d959fa3a
 
 
 def get_quad_obj(problem, solver_type, solver_opts, solver_class) -> bool:
@@ -689,13 +681,9 @@
                         invalid_sparsity = True
                         break
                 if not invalid_sparsity:
-<<<<<<< HEAD
-                    param.attributes['sparsity'] = list(set(param.attributes['sparsity']))
-                    param.attributes['sparsity'] = sorted(param.attributes['sparsity'], key=lambda x: (x[1], x[0]))
-=======
-                    coordinates_unique = set(zip(*param.attributes['sparsity']))
-                    param.attributes['sparsity'] = tuple(zip(*coordinates_unique))
->>>>>>> d959fa3a
+                    coo_unique = set(zip(*param.attributes['sparsity']))
+                    coo_unique_sorted = sorted(coo_unique, key=lambda x: (x[1], x[0]))
+                    param.attributes['sparsity'] = tuple(zip(*coo_unique_sorted))
         elif param.attributes['diag']:
             size = param.shape[0]
             param.attributes['sparsity'] = (np.arange(size), np.arange(size))
