--- conflicted
+++ resolved
@@ -54,11 +54,7 @@
     interface_class, cvxpy_interface_class = get_interface_class(solver_name)
 
     # configuration
-<<<<<<< HEAD
-    configuration = get_configuration(code_dir, solver, unroll, prefix, gradient)
-=======
-    configuration = get_configuration(code_dir, solver_name, unroll, prefix)
->>>>>>> e1e2f0d4
+    configuration = get_configuration(code_dir, solver_name, unroll, prefix, gradient)
 
     # cone problems check
     if hasattr(param_prob, 'cone_dims'):
