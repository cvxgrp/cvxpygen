[build-system]
requires = ["setuptools>=61", "wheel"]
build-backend = "setuptools.build_meta"

[project]
name = "cvxpygen"
version = "0.6.6"
description = "Code generation with CVXPY"
readme = { file = "README.md", content-type = "text/markdown" }
requires-python = ">=3.10"
license = { text = "Apache License, Version 2.0" }
authors = [
  { name = "Maximilian Schaller", email = "mschall@stanford.edu" },
  { name = "Goran Banjac", email = "goranbanjac1989@gmail.com" },
  { name = "Bartolomeo Stellato", email = "bstellato@princeton.edu" },
  { name = "Steven Diamond", email = "diamond@cs.stanford.edu" },
  { name = "Akshay Agrawal", email = "akshayka@cs.stanford.edu" },
  { name = "Stephen Boyd", email = "boyd@stanford.edu" }
]
urls = { Homepage = "https://github.com/cvxgrp/cvxpygen" }

dependencies = [
  "cmake >= 3.5",
  "cvxpy >= 1.6.4",
  "pybind11 >= 2.8",
  "osqp >= 1.0.0b3",
  "ecos >= 2.0.14",
  "clarabel >= 0.6.0",
  "scipy >= 1.13.1",
  "numpy >= 1.26.0",
  "qocogen >= 0.1.9",
  "qoco >= 0.1.4",
<<<<<<< HEAD
  "pdaqp >= 0.6.6",
  "dill>=0.4.0",
=======
  "pdaqp >= 0.6.7"
>>>>>>> 354c8365
]

[project.optional-dependencies]
dev = ["pytest == 6.2.4"]

[tool.setuptools]
packages = ["cvxpygen"]
include-package-data = true
py-modules = ["cpg", "utils", "mappings", "solvers", "mpqp"]<|MERGE_RESOLUTION|>--- conflicted
+++ resolved
@@ -30,12 +30,8 @@
   "numpy >= 1.26.0",
   "qocogen >= 0.1.9",
   "qoco >= 0.1.4",
-<<<<<<< HEAD
-  "pdaqp >= 0.6.6",
+  "pdaqp >= 0.6.7",
   "dill>=0.4.0",
-=======
-  "pdaqp >= 0.6.7"
->>>>>>> 354c8365
 ]
 
 [project.optional-dependencies]
