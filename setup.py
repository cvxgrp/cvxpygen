--- conflicted
+++ resolved
@@ -2,13 +2,8 @@
 from setuptools import setup, find_packages
 
 MAJOR = 0
-<<<<<<< HEAD
 MINOR = 4
 MICRO = 0
-=======
-MINOR = 3
-MICRO = 4
->>>>>>> e1e2f0d4
 VERSION = '%d.%d.%d' % (MAJOR, MINOR, MICRO)
 
 
