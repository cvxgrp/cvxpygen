
from setuptools import setup, find_packages

MAJOR = 0
<<<<<<< HEAD
MINOR = 4
MICRO = 0
=======
MINOR = 3
MICRO = 7
>>>>>>> d959fa3a
VERSION = '%d.%d.%d' % (MAJOR, MINOR, MICRO)


def readme():
    with open('README.md') as f:
        content = f.read()
    return content[:content.find('## Tests')]


setup(
    name='cvxpygen',
    version=VERSION,
    license='Apache License, Version 2.0',
    description='Code generation with CVXPY',
    long_description=readme(),
    long_description_content_type='text/markdown',
    author='Maximilian Schaller, '
           'Goran Banjac, '
           'Bartolomeo Stellato, '
           'Steven Diamond, '
           'Akshay Agrawal, '
           'Stephen Boyd',
    author_email='mschall@stanford.edu, '
                 'goranbanjac1989@gmail.com, '
                 'bstellato@princeton.edu, '
                 'diamond@cs.stanford.edu, '
                 'akshayka@cs.stanford.edu, '
                 'boyd@stanford.edu',
    url='https://github.com/cvxgrp/cvxpygen',
    packages=find_packages(),
    python_requires='>=3.6',
    py_modules=['cpg', 'utils'],
    include_package_data=True,
    install_requires=[
        'cmake >= 3.5',
        'cvxpy >= 1.6.0',
        'pybind11 >= 2.8',
        'osqp >= 1.0.0b1',
        'clarabel >= 0.6.0',
        'scipy >= 1.1.0, <1.12.0',
        'numpy >= 1.15, <1.28.0',
    ],
    extras_require={
        'dev': [
            'pytest == 6.2.4',
        ],
    },
)<|MERGE_RESOLUTION|>--- conflicted
+++ resolved
@@ -2,13 +2,8 @@
 from setuptools import setup, find_packages
 
 MAJOR = 0
-<<<<<<< HEAD
 MINOR = 4
 MICRO = 0
-=======
-MINOR = 3
-MICRO = 7
->>>>>>> d959fa3a
 VERSION = '%d.%d.%d' % (MAJOR, MINOR, MICRO)
 
 
